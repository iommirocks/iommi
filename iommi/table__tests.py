import json
from collections import defaultdict
from datetime import (
    date,
    datetime,
    time,
)

import django
import pytest
from django.db.models import QuerySet
from django.http import HttpResponse
from django.test import override_settings
from tri_declarative import (
    class_shortcut,
    get_members,
    get_shortcuts_by_name,
    getattr_path,
    is_shortcut,
    Namespace,
    Shortcut,
)

from iommi import (
    Action,
    html,
    Page,
)
from iommi._web_compat import (
    mark_safe,
    Template,
)
from iommi.base import (
    items,
    keys,
)
from iommi.endpoint import (
    find_target,
    InvalidEndpointPathException,
    perform_ajax_dispatch,
)
from iommi.form import (
    Field,
    Form,
)
from iommi.from_model import register_search_fields
from iommi.query import (
    Filter,
    Query,
)
from iommi.sql_trace import (
    set_sql_debug,
    SQL_DEBUG_LEVEL_ALL,
)
from iommi.table import (
    Column,
    datetime_formatter,
    ordered_by_on_list,
    register_cell_formatter,
    Struct,
    Table,
    yes_no_formatter,
    bulk_delete__post_handler,
)
from iommi.traversable import declared_members
from tests.helpers import (
    req,
    request_with_middleware,
    verify_table_html,
)
from tests.models import (
    AutomaticUrl,
    AutomaticUrl2,
    BooleanFromModelTestModel,
    ChoicesModel,
    CSVExportTestModel,
    FromModelWithInheritanceTest,
    QueryFromIndexesTestModel,
    SortKeyOnForeignKeyB,
    TBar,
    TBar2,
    TBaz,
    TFoo,
)

register_search_fields(model=TFoo, search_fields=['b'], allow_non_unique=True)


def get_rows():
    return [
        Struct(foo="Hello", bar=17),
        Struct(foo="<evil/> &", bar=42)
    ]


def explicit_table():
    columns = dict(
        foo=Column(),
        bar=Column.number(),
    )

    return Table(rows=get_rows(), columns=columns, attrs__class__another_class=True, attrs__id='table_id')


def declarative_table():
    class TestTable(Table):
        class Meta:
            attrs__class__another_class = lambda table, **_: True
            attrs__id = lambda table, **_: 'table_id'

        foo = Column()
        bar = Column.number()

    return TestTable(rows=get_rows())


@pytest.mark.parametrize('table_builder', [
    explicit_table,
    declarative_table
])
def test_render_impl(table_builder):
    table = table_builder()
    verify_table_html(table=table, expected_html="""
        <table class="another_class table" data-endpoint="/tbody" data-iommi-id="" id="table_id">
            <thead>
                <tr>
                    <th class="first_column subheader">
                        <a href="?order=foo"> Foo </a>
                    </th>
                    <th class="first_column subheader">
                        <a href="?order=bar"> Bar </a>
                    </th>
                </tr>
            </thead>
            <tbody>
                <tr>
                    <td> Hello </td>
                    <td class="rj"> 17 </td>
                </tr>
                <tr>
                    <td> &lt;evil/&gt; &amp; </td>
                    <td class="rj"> 42 </td>
                </tr>
            </tbody>
        </table>""")


def test_declaration_merge():
    class MyTable(Table):
        class Meta:
            columns__name = Column()

        bar = Column()

    assert {'name', 'bar'} == set(MyTable(rows=[]).bind(request=None).columns.keys())


def test_kwarg_column_config_injection():
    class MyTable(Table):
        foo = Column()

    table = MyTable(rows=[], columns__foo__extra__stuff="baz")
    table = table.bind(request=None)
    assert 'baz' == table.columns['foo'].extra.stuff


def test_bad_arg():
    with pytest.raises(TypeError) as e:
        Table(rows=[], columns__foo=Column(), foo=None)
    assert 'foo' in str(e.value)


def test_column_ordering():
    class MyTable(Table):
        foo = Column(after='bar')
        bar = Column()

    assert ['bar', 'foo'] == list(MyTable(rows=[]).bind(request=None).columns.keys())


def test_column_with_meta():
    class MyColumn(Column):
        class Meta:
            sortable = False

    class MyTable(Table):
        foo = MyColumn()
        bar = MyColumn.icon('history')

    table = MyTable(rows=[])
    table = table.bind(request=None)
    assert not table.columns['foo'].sortable
    assert not table.columns['bar'].sortable


@pytest.mark.django_db
def test_django_table():
    f1 = TFoo.objects.create(a=17, b="Hej")
    f2 = TFoo.objects.create(a=42, b="Hopp")

    TBar(foo=f1, c=True).save()
    TBar(foo=f2, c=False).save()

    class TestTable(Table):
        foo__a = Column.number()
        foo__b = Column()
        foo = Column.choice_queryset(model=TFoo, choices=lambda table, **_: TFoo.objects.all(), filter__include=True, bulk__include=True)

    t = TestTable(rows=TBar.objects.all().order_by('pk'))
    t = t.bind(request=req('get'))

    assert list(t.columns['foo'].choices) == list(TFoo.objects.all())

    assert t.bulk._is_bound
    assert list(t.bulk.fields['foo'].choices) == list(TFoo.objects.all())

    assert t.query.form._is_bound
    assert list(t.query.form.fields['foo'].choices) == list(TFoo.objects.all())

    verify_table_html(table=t, expected_html="""
        <table class="table" data-endpoint="/tbody" data-iommi-id="">
            <thead>
                <tr>
                    <th class="first_column subheader">
                        <a href="?order=foo__a"> A </a>
                    </th>
                    <th class="first_column subheader">
                        <a href="?order=foo__b"> B </a>
                    </th>
                    <th class="first_column subheader">
                        <a href="?order=foo"> Foo </a>
                    </th>
                </tr>
            </thead>
            <tbody>
                <tr data-pk="1">
                    <td class="rj"> 17 </td>
                    <td> Hej </td>
                    <td> Foo(17, Hej) </td>

                </tr>
                <tr data-pk="2">
                    <td class="rj"> 42 </td>
                    <td> Hopp </td>
                    <td> Foo(42, Hopp) </td>
                </tr>
            </tbody>
        </table>""")


def test_inheritance():
    class FooTable(Table):
        foo = Column()

    class BarTable(Table):
        bar = Column()

    class TestTable(FooTable, BarTable):
        another = Column()

    t = TestTable(rows=[]).bind(request=None)
    assert list(t.columns.keys()) == ['foo', 'bar', 'another']


def test_output():
    class TestTable(Table):
        class Meta:
            attrs__class__foo = True
            attrs__id = 'table_id'

        foo = Column()
        bar = Column.number()
        icon = Column.icon('history', group="group")
        edit = Column.edit(group="group")
        delete = Column.delete()

    rows = [
        Struct(foo="Hello räksmörgås ><&>",
               bar=17,
               get_absolute_url=lambda: '/somewhere/'),
    ]

    verify_table_html(table=TestTable(rows=rows), expected_html="""
        <table class="foo table" data-endpoint="/tbody" data-iommi-id="" id="table_id">
            <thead>
                <tr>
                    <th class="superheader" colspan="1"> </th>
                    <th class="superheader" colspan="1"> </th>
                    <th class="superheader" colspan="2"> group </th>
                    <th class="superheader" colspan="1"> </th>
                </tr>
                <tr>
                    <th class="first_column subheader">
                        <a href="?order=foo"> Foo </a>
                    </th>
                    <th class="first_column subheader">
                        <a href="?order=bar"> Bar </a>
                    </th>
                    <th class="first_column subheader"> </th>
                    <th class="subheader"> Edit </th>
                    <th class="first_column subheader"> Delete </th>
                </tr>
            </thead>
            <tbody>
                <tr>
                    <td> Hello räksmörgås &gt;&lt;&amp;&gt; </td>
                    <td class="rj"> 17 </td>
                    <td> <i class="fa fa-history fa-lg"> </i> </td>
                    <td> <a href="/somewhere/edit/"> <i class="fa fa-lg fa-pencil-square-o"> </i> Edit </a> </td>
                    <td> <a href="/somewhere/delete/"> <i class="fa fa-lg fa-trash-o"> </i> Delete </a> </td>
                </tr>
            </tbody>
        </table>
        """)


def test_generator():
    class TestTable(Table):
        foo = Column()
        bar = Column()

    rows = (x for x in [
        Struct(foo="foo", bar="bar")
    ])

    verify_table_html(table=TestTable(rows=rows), expected_html="""
        <table class="table" data-endpoint="/tbody" data-iommi-id="">
            <thead>
                <tr>
                    <th class="first_column subheader">
                        <a href="?order=foo"> Foo </a>
                    </th>
                    <th class="first_column subheader">
                        <a href="?order=bar"> Bar </a>
                    </th>
                </tr>
            </thead>
            <tbody>
                <tr>
                    <td> foo </td>
                    <td> bar </td>
                </tr>
            </tbody>
        </table>
        """)


def test_name_traversal():
    class TestTable(Table):
        foo__bar = Column(sortable=False)

    rows = [Struct(foo=Struct(bar="bar"))]

    verify_table_html(table=TestTable(rows=rows), expected_html="""
        <table class="table" data-endpoint="/tbody" data-iommi-id="">
            <thead>
                <tr>
                    <th class="first_column subheader"> Bar </th>
                </tr>
            </thead>
            <tbody>
                <tr>
                    <td> bar </td>
                </tr>
            </tbody>
        </table>""")


# def test_tuple_data():
#     class TestTable(Table):
#
#         class Meta:
#             sortable = False
#
#         a = Column()
#         b = Column()
#         c = Column()
#
#     rows = [('a', 'b', 'c')]
#
#     verify_table_html(TestTable(rows=rows), """
#         <table class="table" data-endpoint="/tbody" data-iommi-id="">
#             <thead>
#                 <tr>
#                     <th class="first_column subheader"> A </th>
#                     <th class="first_column subheader"> B </th>
#                     <th class="first_column subheader"> C </th>
#                 </tr>
#             </thead>
#             <tbody>
#                 <tr>
#                     <td> a </td>
#                     <td> b </td>
#                     <td> c </td>
#                 </tr>
#             </tbody>
#         </table>""")


# def test_dict_data():
#     class TestTable(Table):
#         class Meta:
#             sortable = False
#         a = Column()
#         b = Column()
#         c = Column()
#
#     rows = [{'a': 'a', 'b': 'b', 'c': 'c'}]
#
#     verify_table_html(TestTable(rows=rows), """
#         <table class="table" data-endpoint="/tbody" data-iommi-id="">
#              <thead>
#                  <tr>
#                      <th class="first_column subheader"> A </th>
#                      <th class="first_column subheader"> B </th>
#                      <th class="first_column subheader"> C </th>
#                  </tr>
#              </thead>
#              <tbody>
#                  <tr>
#                      <td> a </td>
#                      <td> b </td>
#                      <td> c </td>
#                  </tr>
#              </tbody>
#          </table>""")

# noinspection PyPep8Naming
@pytest.fixture
def NoSortTable():
    class NoSortTable(Table):
        class Meta:
            sortable = False
    return NoSortTable


def test_display_name(NoSortTable):
    class TestTable(NoSortTable):
        foo = Column(display_name="Bar")

    rows = [Struct(foo="foo")]

    verify_table_html(table=TestTable(rows=rows), expected_html="""
        <table class="table" data-endpoint="/tbody" data-iommi-id="">
            <thead>
                <tr>
                    <th class="first_column subheader"> Bar </th>
                </tr>
            </thead>
            <tbody>
                <tr>
                    <td> foo </td>
                </tr>
            </tbody>
        </table>""")


def test_link(NoSortTable):
    class TestTable(NoSortTable):
        foo = Column.link(cell__url='https://whereever', cell__url_title="whatever")
        bar = Column.link(cell__value='bar', cell__url_title=lambda value, **_: "url_title_goes_here")

    rows = [Struct(foo='foo', bar=Struct(get_absolute_url=lambda: '/get/absolute/url/result'))]

    verify_table_html(table=TestTable(rows=rows), expected_html="""
        <table class="table" data-endpoint="/tbody" data-iommi-id="">
            <thead>
                <tr>
                    <th class="first_column subheader"> Foo </th>
                    <th class="first_column subheader"> Bar </th>
                </tr>
            </thead>
            <tbody>
                <tr>
                    <td> <a href="https://whereever" title="whatever"> foo </a> </td>
                    <td> <a href="/get/absolute/url/result" title="url_title_goes_here"> bar </a> </td>
                </tr>
            </tbody>
        </table>""")


def test_cell__url_with_attr(NoSortTable):
    class TestTable(NoSortTable):
        foo = Column(cell__url='https://whereever', cell__url_title="whatever", cell__link__attrs__class__custom='custom')

    rows = [Struct(foo='foo', bar=Struct(get_absolute_url=lambda: '/get/absolute/url/result'))]

    verify_table_html(table=TestTable(rows=rows), expected_html="""
        <table class="table" data-endpoint="/tbody" data-iommi-id="">
            <thead>
                <tr>
                    <th class="first_column subheader"> Foo </th>
                </tr>
            </thead>
            <tbody>
                <tr>
                    <td> <a class="custom" href="https://whereever" title="whatever"> foo </a> </td>
                </tr>
            </tbody>
        </table>""")


def test_css_class(NoSortTable):
    class TestTable(NoSortTable):
        foo = Column(
            header__attrs__class__some_class=True,
            cell__attrs__class__bar=True
        )

    rows = [Struct(foo="foo")]

    verify_table_html(table=TestTable(rows=rows), expected_html="""
    <table class="table" data-endpoint="/tbody" data-iommi-id="">
        <thead>
            <tr>
                <th class="first_column some_class subheader"> Foo </th>
            </tr>
        </thead>
        <tbody>
            <tr>
                <td class="bar"> foo </td>
            </tr>
        </tbody>
    </table>""")


def test_header_url(NoSortTable):
    class TestTable(NoSortTable):
        foo = Column(header__url="/some/url")

    rows = [Struct(foo="foo")]

    verify_table_html(table=TestTable(rows=rows), expected_html="""
    <table class="table" data-endpoint="/tbody" data-iommi-id="">
        <thead>
            <tr><th class="first_column subheader">
                <a href="/some/url"> Foo </a>
            </th></tr>
        </thead>
        <tbody>
            <tr>
                <td> foo </td>
            </tr>
        </tbody>
    </table>""")


def test_include(NoSortTable):
    class TestTable(NoSortTable):
        foo = Column()
        bar = Column(include=False)

    rows = [Struct(foo="foo", bar="bar")]

    verify_table_html(table=TestTable(rows=rows), expected_html="""
    <table class="table" data-endpoint="/tbody" data-iommi-id="">
        <thead>
            <tr><th class="first_column subheader"> Foo </th></tr>
        </thead>
        <tbody>
            <tr>
                <td> foo </td>
            </tr>
        </tbody>
    </table>""")


def test_include_lambda(NoSortTable):
    def include_callable(table, column, **_):
        assert isinstance(table, TestTable)
        assert column._name == 'bar'
        return False

    class TestTable(NoSortTable):
        foo = Column()
        bar = Column.icon('foo', include=include_callable)

    rows = [Struct(foo="foo", bar="bar")]

    verify_table_html(table=TestTable(rows=rows), expected_html="""
    <table class="table" data-endpoint="/tbody" data-iommi-id="">
        <thead>
            <tr><th class="first_column subheader"> Foo </th></tr>
        </thead>
        <tbody>
            <tr>
                <td> foo </td>
            </tr>
        </tbody>
    </table>""")


def test_attr(NoSortTable):
    class TestTable(NoSortTable):
        foo = Column()
        bar = Column(attr='foo')

    rows = [Struct(foo="foo")]

    verify_table_html(table=TestTable(rows=rows), expected_html="""
    <table class="table" data-endpoint="/tbody" data-iommi-id="">
        <thead>
            <tr>
                <th class="first_column subheader"> Foo </th>
                <th class="first_column subheader"> Bar </th>
            </tr>
        </thead>
        <tbody>
            <tr>
                <td> foo </td>
                <td> foo </td>
            </tr>
        </tbody>
    </table>""")


def test_attrs(NoSortTable):
    class TestTable(NoSortTable):
        class Meta:
            attrs__class__classy = True
            attrs__foo = lambda table, **_: 'bar'
            row__attrs__class__classier = True
            row__attrs__foo = lambda table, row, **_: "barier"

        yada = Column()

    verify_table_html(table=TestTable(rows=[Struct(yada=1), Struct(yada=2)]), expected_html="""
        <table class="classy table" data-endpoint="/tbody" data-iommi-id="" foo="bar">
            <thead>
                <tr>
                  <th class="first_column subheader"> Yada </th>
                </tr>
            </thead>
            <tbody>
                <tr class="classier" foo="barier">
                    <td> 1 </td>
                </tr>
                <tr class="classier" foo="barier">
                    <td> 2 </td>
                </tr>
            </tbody>
        </table>""")


def test_attrs_new_syntax(NoSortTable):
    class TestTable(NoSortTable):
        class Meta:
            attrs__class__classy = True
            attrs__foo = lambda table, **_: 'bar'

            row__attrs__class__classier = True
            row__attrs__foo = lambda table, **_: "barier"

        yada = Column()

    verify_table_html(table=TestTable(rows=[Struct(yada=1), Struct(yada=2)]), expected_html="""
        <table class="classy table" data-endpoint="/tbody" data-iommi-id="" foo="bar">
            <thead>
                <tr>
                  <th class="first_column subheader"> Yada </th>
                </tr>
            </thead>
            <tbody>
                <tr class="classier" foo="barier">
                    <td> 1 </td>
                </tr>
                <tr class="classier" foo="barier">
                    <td> 2 </td>
                </tr>
            </tbody>
        </table>""")


def test_column_presets(NoSortTable):
    class TestTable(NoSortTable):
        icon = Column.icon('some-icon')
        edit = Column.edit()
        delete = Column.delete()
        download = Column.download()
        run = Column.run()
        select = Column.select()
        boolean = Column.boolean()
        link = Column.link(cell__format="Yadahada name")
        number = Column.number()

    rows = [
        Struct(
            pk=123,
            get_absolute_url=lambda: "http://yada/",
            boolean=lambda: True,
            link=Struct(get_absolute_url=lambda: "http://yadahada/"),
            number=123
        )
    ]
    table = TestTable(rows=rows)

    verify_table_html(table=table, expected_html="""
        <table class="table" data-endpoint="/tbody" data-iommi-id="">
            <thead>
                <tr>
                    <th class="first_column subheader" />
                    <th class="first_column subheader">Edit </th>
                    <th class="first_column subheader">Delete </th>
                    <th class="first_column subheader">Download </th>
                    <th class="first_column subheader">Run </th>
                    <th class="first_column subheader" title="Select all">
                        <i class="fa fa-check-square-o" onclick="iommi_table_js_select_all(this, false)"></i>
                    </th>
                    <th class="first_column subheader"> Boolean </th>
                    <th class="first_column subheader"> Link </th>
                    <th class="first_column subheader"> Number </th>
                </tr>
            </thead>
            <tbody>
                <tr data-pk="123">
                    <td> <i class="fa fa-lg fa-some-icon" /> </td>
                    <td> <a href="http://yada/edit/"> <i class="fa fa-lg fa-pencil-square-o"/> Edit </a> </td>
                    <td> <a href="http://yada/delete/"> <i class="fa fa-lg fa-trash-o"/> Delete </a> </td>
                    <td> <a href="http://yada/download/"> <i class="fa fa-download fa-lg"/> Download </a> </td>
                    <td> <a href="http://yada/run/"> Run </a> </td>
                    <td> <input class="checkbox" name="pk_0" type="checkbox"/> </td> <td> <i class="fa fa-check" title="Yes" /> </td>
                    <td> <a href="http://yadahada/"> Yadahada name </a> </td>
                    <td class="rj"> 123 </td>
                </tr>
            </tbody>
        </table>""")


@pytest.mark.django_db
def test_django_table_pagination():
    for x in range(30):
        TFoo(a=x, b="foo").save()

    class TestTable(Table):
        a = Column.number(sortable=False)  # turn off sorting to not get the link with random query params
        b = Column(include=False)  # should still be able to filter on this though!

    verify_table_html(table=TestTable(rows=TFoo.objects.all().order_by('pk')),
                      query=dict(page_size=2, page=1, query='b="foo"'),
                      expected_html="""
        <table class="table" data-endpoint="/tbody" data-iommi-id="">
            <thead>
                <tr>
                    <th class="first_column subheader"> A </th>
                </tr>
            </thead>
            <tbody>
                <tr data-pk="1">
                    <td class="rj"> 0 </td>
                </tr>
                <tr data-pk="2">
                    <td class="rj"> 1 </td>
                </tr>
            </tbody>
        </table>""")

    verify_table_html(table=TestTable(rows=TFoo.objects.all().order_by('pk')),
                      query=dict(page_size=2, page=2, query='b="foo"'),
                      expected_html="""
        <table class="table" data-endpoint="/tbody" data-iommi-id="">
            <thead>
                <tr>
                    <th class="first_column subheader"> A </th>
                </tr>
            </thead>
            <tbody>
                <tr data-pk="3">
                    <td class="rj"> 2 </td>
                </tr>
                <tr data-pk="4">
                    <td class="rj"> 3 </td>
                </tr>
            </tbody>
        </table>""")


@pytest.mark.django_db
def test_bulk_edit():
    assert TFoo.objects.all().count() == 0

    foos = [
        TFoo.objects.create(a=1, b=""),
        TFoo.objects.create(a=2, b=""),
        TFoo.objects.create(a=3, b=""),
        TFoo.objects.create(a=4, b=""),
    ]

    assert [x.pk for x in foos] == [1, 2, 3, 4]

    class TestTable(Table):
        a = Column.integer(sortable=False, bulk__include=True)  # turn off sorting to not get the link with random query params
        b = Column(bulk__include=True)

    result = TestTable(
        rows=TFoo.objects.all(),
    ).bind(
        request=req('get'),
    ).__html__()
    assert '<form action="" enctype="multipart/form-data" method="post">' in result, result
    assert '<button accesskey="s" name="-bulk/submit">Bulk change</button>' in result, result

    def post_bulk_edit(table, queryset, updates, **_):
        assert isinstance(table, TestTable)
        assert isinstance(queryset, QuerySet)
        assert {x.pk for x in queryset} == {1, 2}
        assert updates == dict(a=0, b='changed')

    # The most important part of the test: don't bulk update with an invalid form!
    t = TestTable(
        rows=TFoo.objects.all().order_by('pk'),
        post_bulk_edit=post_bulk_edit,
    ).bind(
        request=req('post', pk_1='', pk_2='', **{'bulk/a': 'asd', 'bulk/b': 'changed', '-bulk/submit': ''}),
    )
    assert t._is_bound
    assert t.bulk._name == 'bulk'
    t.render_to_response()

    assert [(x.pk, x.a, x.b) for x in TFoo.objects.all()] == [
        (1, 1, u''),
        (2, 2, u''),
        (3, 3, u''),
        (4, 4, u''),
    ]

    # Now do the bulk update
    t = TestTable(
        rows=TFoo.objects.all().order_by('pk'),
        post_bulk_edit=post_bulk_edit,
    ).bind(
        request=req('post', pk_1='', pk_2='', **{'bulk/a': '0', 'bulk/b': 'changed', '-bulk/submit': ''}),
    )
    assert t._is_bound
    assert t.bulk._name == 'bulk'
    t.render_to_response()

    assert [(x.pk, x.a, x.b) for x in TFoo.objects.all()] == [
        (1, 0, u'changed'),
        (2, 0, u'changed'),
        (3, 3, u''),
        (4, 4, u''),
    ]

    # Test that empty field means "no change", even with the form set to not parse empty as None
    t = TestTable(
        rows=TFoo.objects.all(),
        # TODO: this doesn't do anything, but imo it should work :(
        # bulk__fields__b__parse_empty_string_as_none=False,
        columns__b__bulk__parse_empty_string_as_none=False,
    ).bind(
        request=req('post', pk_1='', pk_2='', **{'bulk/a': '', 'bulk/b': '', '-bulk/submit': ''}),
    )
    t.render_to_response()
    assert t.bulk.fields.b.value == ''
    assert [(x.pk, x.a, x.b) for x in TFoo.objects.all()] == [
        (1, 0, u'changed'),
        (2, 0, u'changed'),
        (3, 3, u''),
        (4, 4, u''),
    ]

    # Test edit all feature
    TestTable(
        rows=TFoo.objects.all()
    ).bind(
        request=req('post', _all_pks_='1', **{'bulk/a': '11', 'bulk/b': 'changed2', '-bulk/submit': ''}),
    ).render_to_response()

    assert [(x.pk, x.a, x.b) for x in TFoo.objects.all()] == [
        (1, 11, u'changed2'),
        (2, 11, u'changed2'),
        (3, 11, u'changed2'),
        (4, 11, u'changed2'),
    ]


@pytest.mark.django_db
def test_bulk_edit_from_model_has_tristate_for_booleans():
    t = Table(
        auto__model=BooleanFromModelTestModel,
        columns__b__bulk__include=True,
    ).bind(request=req('get'))
    assert t.bulk.fields.b.__tri_declarative_shortcut_stack[0] == 'boolean_tristate'


@pytest.mark.django_db
def test_bulk_edit_container():
    t = Table(
        auto__model=BooleanFromModelTestModel,
        columns__b__bulk__include=True,
        bulk_container__tag='megatag',
        bulk_container__attrs__class__foo=True,
    ).bind(request=req('get'))
    assert '<megatag class="foo">' in str(t)


@pytest.mark.django_db
def test_bulk_edit_for_m2m_relations():
    f1 = TFoo.objects.create(a=1, b='a')
    f2 = TFoo.objects.create(a=2, b='b')
    baz = TBaz.objects.create()
    baz.foo.set([f1, f2])

    t = Table(
        auto__model=TBaz,
        columns__foo__bulk__include=True,
    ).bind(request=req('post', _all_pks_='1', **{'bulk/foo': [f1.pk], '-bulk/submit': ''}))
    t.render_to_response()
    baz.refresh_from_db()
    assert list(baz.foo.all()) == [f1]


@pytest.mark.django_db
@override_settings(DEBUG=True)
def test_bulk_delete():
    TFoo.objects.create(a=1, b='a')
    TFoo.objects.create(a=2, b='b')
    t = Table(
        auto__model=TFoo,
        bulk__actions__delete__include=True,
    ).bind(request=req('post', _all_pks_='1', **{'-delete': ''}))
    assert 'Are you sure you want to delete these' in t.render_to_response().content.decode()

    t = Table(
        auto__model=TFoo,
        bulk__actions__delete__include=True,
    ).bind(request=req('post', _all_pks_='1', **{'-delete': '', 'confirmed': 'confirmed'}))
    response = t.render_to_response()
    assert response.status_code == 302, response.content.decode()

    assert TFoo.objects.count() == 0


@pytest.mark.django_db
def test_bulk_delete_all_uses_original_rows():
    TFoo.objects.create(a=1, b='a')
    TFoo.objects.create(a=2, b='b')
    TFoo.objects.create(a=3, b='a')
    table = Table(
        rows=TFoo.objects.all().filter(b='a'),
        page_size=1,
        bulk__actions__delete__include=True,
    )

    t = table.bind(request=req('post', _all_pks_='1', **{'-delete': ''}))

    assert 'Are you sure you want to delete these' in t.render_to_response().content.decode()

    t = table.bind(request=req('post', _all_pks_='1', confirmed='confirmed', **{'-delete': ''}))
    response = t.render_to_response()

    assert response.status_code == 302, response.content.decode()
    # Deleting all should not have touched objects in TFoo that were not in rows.
    assert list(TFoo.objects.all().order_by('a').values_list('a', flat=True)) == [2]


@pytest.mark.django_db
def test_bulk_include_false():

    table = Table(
        auto__rows=TFoo.objects.all(),
        columns__a__bulk__include=True,
        bulk__include=False,
    ).bind(request=req('get'))

    assert table.bulk == None
<<<<<<< HEAD
    # we want to see that we can render the table with no crash
    table.__html__()
=======
    table.__html__()
    assert True
>>>>>>> 29c1e30e


@pytest.mark.django_db
def test_bulk_delete_all_respects_query():
    TFoo.objects.create(a=1, b='a')
    TFoo.objects.create(a=2, b='b')
    TFoo.objects.create(a=3, b='a')
    table = Table(
        auto__model=TFoo,
        page_size=1,
        bulk__actions__delete__include=True,
        columns__b__filter__include=True,
    )
    t = table.bind(request=req('post', b='a', _all_pks_='1', **{'-delete': ''}))

    assert 'Are you sure you want to delete these' in t.render_to_response().content.decode()

    t = table.bind(request=req('post', b='a', _all_pks_='1', confirmed='confirmed', **{'-delete': ''}))
    response = t.render_to_response()

    assert response.status_code == 302, response.content.decode()
    # Deleting all should not have touched objects in TFoo that were filtered out.
    assert list(TFoo.objects.all().order_by('a').values_list('a', flat=True)) == [2]


def test_bulk_delete_post_handler_does_nothing_on_invalid_form():
    assert bulk_delete__post_handler(table=None, form=Struct(is_valid=lambda: False)) is None


@pytest.mark.django_db
def test_bulk_custom_action_on_list():
    class Row:
        def __init__(self, name):
            self.name = name

        def __eq__(self, other):
            return self.name == other.name

    selected = []

    def my_handler(table, **_):
        nonlocal selected
        selected = table.selection()

    table = Table(
        page_size=None,
        rows=[
            Row('Kaa'),
            Row('Nagini'),
            Row('Mrs. Plithiver'),
        ],
        columns__name=Column(),
        bulk__actions__my_handler=Action.submit(post_handler=my_handler)
    )
    expected_html = """<div class="links">
         <button accesskey="s" name="-my_handler">Submit</button>
    </div>"""
    verify_table_html(table=table.bind(request=req('get')), expected_html=expected_html, find=dict(class_="links"))
    response = table.bind(request=req('post', pk_1='on', **{'-my_handler': ''})).render_to_response()
    assert response.status_code == 200, response.content.decode()
    assert selected == [Row(name='Nagini')]


@pytest.mark.django_db
def test_invalid_syntax_query():
    class TestTable(Table):
        a = Column.number(sortable=False, filter__include=True)

    adv_query_param = TestTable(model=TFoo).bind(request=req('get')).query.get_advanced_query_param()

    verify_table_html(query={adv_query_param: '!!!'}, table=TestTable(rows=TFoo.objects.all().order_by('pk')), find=dict(class_='iommi_query_error'), expected_html='<div class="iommi_query_error">Invalid syntax for query</div>')


@pytest.mark.django_db
def test_query_form_freetext():
    class TestTable(Table):
        b = Column(filter__include=True, filter__freetext=True)

    expected_html = """
        <span class="iommi_query_form_simple">
            <div><label for="id_freetext">Search</label><input id="id_freetext" name="freetext" type="text" value=""></div>
        </span>
    """
    verify_table_html(table=TestTable(rows=TFoo.objects.all()[:1]), find=dict(class_="iommi_query_form_simple"), expected_html=expected_html)


@pytest.mark.django_db
def test_query_form_freetext__exclude_label():
    # As of right now this test does not pass!  But I claim it should.
    class TestTable(Table):
        b = Column(filter__include=True, filter__freetext=True)

        class Meta:
            query__form__fields__freetext__label__include = False

    expected_html = """
        <span class="iommi_query_form_simple">
            <div><input id="id_freetext" name="freetext" type="text" value=""></div>
        </span>
    """
    verify_table_html(table=TestTable(rows=TFoo.objects.all()[:1]), find=dict(class_="iommi_query_form_simple"), expected_html=expected_html)


@pytest.mark.django_db
def test_query_form_foo__exclude_label():
    # As of right now this test does not pass!  But I claim it should.
    class TestTable(Table):
        b = Column(filter__include=True)

        class Meta:
            query__form__fields__b__label__include = False

    expected_html = """
        <span class="iommi_query_form_simple">
            <div><input id="id_b" name="b" type="text" value=""></div>
        </span>
    """
    verify_table_html(table=TestTable(rows=TFoo.objects.all()[:1]), find=dict(class_="iommi_query_form_simple"), expected_html=expected_html)


@pytest.mark.django_db
def test_query():
    assert TFoo.objects.all().count() == 0

    TFoo(a=1, b="foo").save()
    TFoo(a=2, b="foo").save()
    TFoo(a=3, b="bar").save()
    TFoo(a=4, b="bar").save()

    class TestTable(Table):
        a = Column.number(sortable=False, filter__include=True)  # turn off sorting to not get the link with random query params
        b = Column.substring(filter__include=True)

        class Meta:
            sortable = False

    t = TestTable(rows=TFoo.objects.all().order_by('pk'))
    t = t.bind(request=req('get'))
    assert t.query.filters.a.iommi_path == 'query/a'
    assert t.query.form.fields.a.iommi_path == 'a'

    rows = TFoo.objects.all().order_by('pk')

    verify_table_html(
        query=dict(a='1'),
        table=TestTable(rows=rows),
        find=dict(name='tbody'),
        expected_html="""
    <tbody>
        <tr data-pk="1">
            <td class="rj">
                1
            </td>
            <td>
                foo
            </td>
        </tr>
    </table>
    """)
    verify_table_html(
        query=dict(b='bar'),
        table=TestTable(rows=rows),
        find=dict(name='tbody'),
        expected_html="""
    <tbody>
        <tr data-pk="3">
            <td class="rj">
                3
            </td>
            <td>
                bar
            </td>
        </tr>
        <tr data-pk="4">
            <td class="rj">
                4
            </td>
            <td>
                bar
            </td>
        </tr>
    </tbody>
    """)
    verify_table_html(
        query={t.query.get_advanced_query_param(): 'b="bar"'},
        table=TestTable(rows=rows),
        find=dict(name='tbody'),
        expected_html="""
    <tbody>
        <tr data-pk="3">
            <td class="rj">
                3
            </td>
            <td>
                bar
            </td>
        </tr>
        <tr data-pk="4">
            <td class="rj">
                4
            </td>
            <td>
                bar
            </td>
        </tr>
    </tbody>
    """)
    verify_table_html(
        query=dict(b='fo'),
        table=TestTable(rows=rows),
        find=dict(name='tbody'),
        expected_html="""
    <tbody>
        <tr data-pk="1">
            <td class="rj">
                1
            </td>
            <td>
                foo
            </td>
        </tr>
        <tr data-pk="2">
            <td class="rj">
                2
            </td>
            <td>
                foo
            </td>
        </tr>
    </table>
    """)


def test_cell_template(NoSortTable):
    class TestTable(NoSortTable):
        foo = Column(cell__template='test_cell_template.html')

    rows = [Struct(foo="sentinel")]

    verify_table_html(table=TestTable(rows=rows), expected_html="""
        <table class="table" data-endpoint="/tbody" data-iommi-id="">
            <thead>
                <tr><th class="first_column subheader"> Foo </th></tr>
            </thead>
            <tbody>
                <tr>
                    Custom rendered: sentinel
                </tr>
            </tbody>
        </table>""")


def test_no_cell_tag(NoSortTable):
    class TestTable(NoSortTable):
        foo = Column(cell__tag=None)

    rows = [Struct(foo="sentinel")]

    verify_table_html(table=TestTable(rows=rows), expected_html="""
        <table class="table" data-endpoint="/tbody" data-iommi-id="">
            <thead>
                <tr><th class="first_column subheader"> Foo </th></tr>
            </thead>
            <tbody>
                <tr>
                    sentinel
                </tr>
            </tbody>
        </table>""")


def test_no_row_tag(NoSortTable):
    class TestTable(NoSortTable):
        foo = Column()

        class Meta:
            row__tag = None

    rows = [Struct(foo="sentinel")]

    verify_table_html(table=TestTable(rows=rows), expected_html="""
        <table class="table" data-endpoint="/tbody" data-iommi-id="">
            <thead>
                <tr><th class="first_column subheader"> Foo </th></tr>
            </thead>
            <tbody>
                <td>sentinel</td>
            </tbody>
        </table>""")


def test_cell_format_escape(NoSortTable):
    class TestTable(NoSortTable):
        foo = Column(cell__format=lambda request, value, **_: '<foo>')

    rows = [Struct(foo="foo")]

    verify_table_html(table=TestTable(rows=rows), expected_html="""
            <table class="table" data-endpoint="/tbody" data-iommi-id="">
                <thead>
                    <tr><th class="first_column subheader"> Foo </th></tr>
                </thead>
                <tbody>
                    <tr>
                        <td>
                            &lt;foo&gt;
                        </td>
                    </tr>
                </tbody>
            </table>""")


def test_cell_format_no_escape(NoSortTable):
    class TestTable(NoSortTable):
        foo = Column(cell__format=lambda value, **_: mark_safe('<foo/>'))

    rows = [Struct(foo="foo")]

    verify_table_html(table=TestTable(rows=rows), expected_html="""
            <table class="table" data-endpoint="/tbody" data-iommi-id="">
                <thead>
                    <tr><th class="first_column subheader"> Foo </th></tr>
                </thead>
                <tbody>
                    <tr>
                        <td>
                            <foo/>
                        </td>
                    </tr>
                </tbody>
            </table>""")


@pytest.mark.django_db
def test_template_string(NoSortTable):
    TFoo.objects.create(a=1)

    class TestTable(NoSortTable):
        class Meta:
            model = TFoo
            actions_template = Template('What links')
            header__template = Template('What headers')
            query__template = Template('What filters')

            row__template = Template('Oh, rows: {% for cell in cells %}{{ cell }}{% endfor %}')

        a = Column(
            cell__template=Template('Custom cell: {{ row.a }}'),
            filter__include=True,
        )

    verify_table_html(
        table=TestTable(
            actions__foo=Action(display_name='foo', attrs__href='bar'),
        ),
        expected_html="""
        What filters
        <div class="iommi-table-container">
            <form action="." method="post">
                <table class="table" data-endpoint="/tbody" data-iommi-id="">
                    What headers
                    <tbody>
                        Oh, rows: Custom cell: 1
                    </tbody>
                </table>
                What links
            </form>
        </div>""")


def test_cell_template_string(NoSortTable):
    class TestTable(NoSortTable):
        foo = Column(
            cell__template=Template('Custom renderedXXXX: {{ row.foo }}'),
        )

    rows = [Struct(foo="sentinel")]

    verify_table_html(table=TestTable(rows=rows), expected_html="""
        <table class="table" data-endpoint="/tbody" data-iommi-id="">
            <thead>
                <tr><th class="first_column subheader"> Foo </th></tr>
            </thead>
            <tbody>
                <tr>
                    Custom renderedXXXX: sentinel
                </tr>
            </tbody>
        </table>""")


def test_no_header_template(NoSortTable):
    class TestTable(NoSortTable):
        class Meta:
            header__template = None

        foo = Column()

    rows = [Struct(foo="bar")]

    verify_table_html(table=TestTable(rows=rows), expected_html="""
        <table class="table" data-endpoint="/tbody" data-iommi-id="">
            <tbody>
                <tr>
                    <td>
                        bar
                    </td>
                </tr>
            </tbody>
        </table>""")


def test_row_template(NoSortTable):
    class TestTable(NoSortTable):
        foo = Column()
        bar = Column()

        class Meta:
            row__template = lambda table, **_: 'test_table_row.html'

    rows = [Struct(foo="sentinel", bar="schmentinel")]

    verify_table_html(table=TestTable(rows=rows), expected_html="""
        <table class="table" data-endpoint="/tbody" data-iommi-id="">
            <thead>
                <tr>
                  <th class="first_column subheader"> Foo </th>
                  <th class="first_column subheader"> Bar </th>
                </tr>
            </thead>
            <tbody>

             All columns:
             <td> sentinel </td>
             <td> schmentinel </td>

             One by name:
              <td> sentinel </td>
            </tbody>
        </table>""")


def test_cell_lambda(NoSortTable):
    class TestTable(NoSortTable):
        sentinel1 = 'sentinel1'

        sentinel2 = Column(cell__value=lambda table, column, row, **_: '%s %s %s' % (table.sentinel1, column._name, row.sentinel3))

    rows = [Struct(sentinel3="sentinel3")]

    verify_table_html(table=TestTable(rows=rows), expected_html="""
        <table class="table" data-endpoint="/tbody" data-iommi-id="">
            <thead>
                <tr><th class="first_column subheader"> Sentinel2 </th></tr>
            </thead>
            <tbody>
                <tr>
                    <td>
                        sentinel1 sentinel2 sentinel3
                    </td>
                </tr>
            </tbody>
        </table>""")


def test_auto_rowspan_and_render_twice(NoSortTable):
    class TestTable(NoSortTable):
        foo = Column(auto_rowspan=True)

    rows = [
        Struct(foo=1),
        Struct(foo=1),
        Struct(foo=2),
        Struct(foo=2),
    ]

    expected = """
        <table class="table" data-endpoint="/tbody" data-iommi-id="">
            <thead>
                <tr><th class="first_column subheader"> Foo </th></tr>
            </thead>
            <tbody>
                <tr>
                    <td rowspan="2"> 1 </td>
                </tr>
                <tr>
                    <td style="display: none"> 1 </td>
                </tr>
                <tr>
                    <td rowspan="2"> 2 </td>
                </tr>
                <tr>
                    <td style="display: none"> 2 </td>
                </tr>
            </tbody>
        </table>"""

    t = TestTable(rows=rows)
    t = t.bind(request=req('get'))
    verify_table_html(table=t, expected_html=expected)
    verify_table_html(table=t, expected_html=expected)


def test_auto_rowspan_fail_on_override():
    with pytest.raises(AssertionError) as e:
        Table(
            columns__foo=Column(
                auto_rowspan=True,
                cell__attrs__rowspan=17,
            )
        ).bind()

    assert str(e.value) == 'Explicitly set rowspan html attribute collides with auto_rowspan on column foo'


def test_render_table(NoSortTable):
    class TestTable(NoSortTable):
        foo = Column(display_name="TBar")

    rows = [Struct(foo="foo")]

    response = TestTable(rows=rows).bind(request=req('get')).render_to_response()
    assert isinstance(response, HttpResponse)
    assert b'<table' in response.content


@pytest.mark.django_db
def test_default_formatters(NoSortTable):
    class TestTable(NoSortTable):
        foo = Column()

    class SomeType(object):
        def __str__(self):
            return 'this should not end up in the table'  # pragma: no cover

    register_cell_formatter(SomeType, lambda value, **_: 'sentinel')

    assert TFoo.objects.all().count() == 0

    TFoo(a=1, b="3").save()
    TFoo(a=2, b="5").save()

    dt = datetime(2020, 1, 2, 3, 4, 5)
    assert datetime_formatter(dt, format='DATETIME_FORMAT') == 'datetime: Jan. 2, 2020, 3:04 a.m.'

    rows = [
        Struct(foo=1),
        Struct(foo=True),
        Struct(foo=False),
        Struct(foo=[1, 2, 3]),
        Struct(foo=SomeType()),
        Struct(foo=TFoo.objects.all()),
        Struct(foo=None),
        Struct(foo=dt),
        Struct(foo=date(2020, 1, 2)),
        Struct(foo=time(3, 4, 5)),
    ]

    verify_table_html(table=TestTable(rows=rows), expected_html="""
        <table class="table" data-endpoint="/tbody" data-iommi-id="">
            <thead>
                <tr><th class="first_column subheader"> Foo </th></tr>
            </thead>
            <tbody>
                <tr>
                    <td>
                        1
                    </td>
                </tr>
                <tr>
                    <td>
                        Yes
                    </td>
                </tr>
                <tr>
                    <td>
                        No
                    </td>
                </tr>
                <tr>
                    <td>
                        1, 2, 3
                    </td>
                </tr>
                <tr>
                    <td>
                        sentinel
                    </td>
                </tr>
                <tr>
                    <td>
                        Foo(1, 3), Foo(2, 5)
                    </td>
                </tr>
                <tr>
                    <td>
                    </td>
                </tr>
                <tr>
                    <td>datetime: Jan. 2, 2020, 3:04 a.m.</td>
                </tr>
                <tr>
                    <td>date: Jan. 2, 2020</td>
                </tr>
                <tr>
                    <td>time: 3:04 a.m.</td>
                </tr>
            </tbody>
        </table>""")


@pytest.mark.django_db
def test_choice_queryset():
    assert TFoo.objects.all().count() == 0

    TFoo.objects.create(a=1)
    TFoo.objects.create(a=2)

    class FooTable(Table):
        foo = Column.choice_queryset(attr='a', filter__include=True, bulk__include=True, choices=lambda table, **_: TFoo.objects.filter(a=1))

        class Meta:
            model = TFoo

    foo_table = FooTable(
        rows=TFoo.objects.all(),
    ).bind(
        request=req('get'),
    )

    assert repr(foo_table.columns['foo'].choices) == repr(TFoo.objects.filter(a=1))
    assert repr(foo_table.bulk.fields['foo'].choices) == repr(TFoo.objects.filter(a=1))
    assert repr(foo_table.query.form.fields['foo'].choices) == repr(TFoo.objects.filter(a=1))


@pytest.mark.django_db
def test_multi_choice_queryset():
    assert TFoo.objects.all().count() == 0

    TFoo.objects.create(a=1)
    TFoo.objects.create(a=2)
    TFoo.objects.create(a=3)
    TFoo.objects.create(a=4)

    class FooTable(Table):
        foo = Column.multi_choice_queryset(filter__include=True, bulk__include=True, choices=lambda table, **_: TFoo.objects.exclude(a=3).exclude(a=4))

        class Meta:
            model = TFoo

    table = FooTable(rows=TFoo.objects.all())
    table = table.bind(request=req('get'))

    assert repr(table.columns['foo'].choices) == repr(TFoo.objects.exclude(a=3).exclude(a=4))
    assert repr(table.bulk.fields['foo'].choices) == repr(TFoo.objects.exclude(a=3).exclude(a=4))
    assert repr(table.query.form.fields['foo'].choices) == repr(TFoo.objects.exclude(a=3).exclude(a=4))


@pytest.mark.django_db
def test_query_namespace_inject():
    class FooException(Exception):
        pass

    def post_validation(**_):
        raise FooException()

    with pytest.raises(FooException):
        Table(
            rows=[],
            model=TFoo,
            columns__a=Column(_name='a', filter__include=True),
            query__form__post_validation=post_validation,
        ).bind(
            request=Struct(method='POST', POST={'-submit': '-'}, GET=Struct(urlencode=lambda: '')),
        )


def test_float():
    x = Column.float()
    assert getattr_path(x, 'filter__call_target__attribute') == 'float'
    assert getattr_path(x, 'bulk__call_target__attribute') == 'float'


def test_integer():
    x = Column.integer()
    assert getattr_path(x, 'filter__call_target__attribute') == 'integer'
    assert getattr_path(x, 'bulk__call_target__attribute') == 'integer'


def test_date():
    x = Column.date()
    assert getattr_path(x, 'filter__call_target__attribute') == 'date'
    assert getattr_path(x, 'bulk__call_target__attribute') == 'date'


def test_datetime():
    x = Column.datetime()
    assert getattr_path(x, 'filter__call_target__attribute') == 'datetime'
    assert getattr_path(x, 'bulk__call_target__attribute') == 'datetime'


def test_email():
    x = Column.email()
    assert getattr_path(x, 'filter__call_target__attribute') == 'email'
    assert getattr_path(x, 'bulk__call_target__attribute') == 'email'


def test_extra():
    class TestTable(Table):
        foo = Column(extra__foo=1, extra__bar=2)

    assert TestTable(rows=[]).bind(request=None).columns.foo.extra.foo == 1
    assert TestTable(rows=[]).bind(request=None).columns.foo.extra.bar == 2


def test_row_extra():
    class TestTable(Table):
        result = Column(cell__value=lambda cells, **_: cells.extra_evaluated.foo)

        class Meta:
            row__extra__foo = 7
            row__extra_evaluated__foo = lambda table, row, **_: row.a + row.b

    table = TestTable(
        rows=[Struct(a=5, b=7)]
    ).bind(
        request=req('get'),
    )
    cells = list(table.cells_for_rows())[0]

    assert cells.extra.foo == 7
    assert cells.extra_evaluated.foo == 5 + 7
    assert cells['result'].value == 5 + 7


def test_row_extra_evaluated():
    def some_callable(row, **_):
        return row.a + row.b

    class TestTable(Table):
        result = Column(cell__value=lambda cells, **_: cells.extra_evaluated.foo)

        class Meta:
            row__extra__foo = some_callable
            row__extra_evaluated__foo = some_callable

    table = TestTable(
        rows=[Struct(a=5, b=7)],
    ).bind(
        request=req('get'),
    )
    cells = list(table.cells_for_rows())[0]
    assert cells.extra.foo is some_callable
    assert cells.extra_evaluated.foo == 5 + 7
    assert cells['result'].value == 5 + 7


@pytest.mark.django_db
def test_from_model():
    t = Table(
        auto__model=TFoo,
        columns__a__display_name='Some a',
        columns__a__extra__stuff='Some stuff',
    )
    t = t.bind(request=None)
    assert list(declared_members(t).columns.keys()) == ['select', 'id', 'a', 'b']
    assert list(t.columns.keys()) == ['a', 'b']
    assert 'Some a' == t.columns['a'].display_name
    assert 'Some stuff' == t.columns['a'].extra.stuff


@pytest.mark.django_db
def test_from_model_foreign_key():
    t = Table(
        auto__model=TBar,
    ).bind(request=None)
    assert list(declared_members(t).columns.keys()) == ['select', 'id', 'foo', 'c']
    assert list(t.columns.keys()) == ['foo', 'c']


@pytest.mark.django_db
def test_select_ordering():
    t = Table(
        auto__model=TBar,
        columns__select__include=True,
    ).bind(request=None)
    assert list(declared_members(t).columns.keys()) == ['select', 'id', 'foo', 'c']
    assert list(t.columns.keys()) == ['select', 'foo', 'c']


@pytest.mark.django_db
def test_explicit_table_does_not_use_from_model():
    class TestTable(Table):
        foo = Column.choice_queryset(
            model=TFoo,
            choices=lambda table, **_: TFoo.objects.all(),
            filter__include=True,
            bulk__include=True,
        )

    t = TestTable().bind(request=None)
    assert list(declared_members(t).columns.keys()) == ['select', 'foo']
    assert list(t.iommi_bound_members().columns._bound_members.keys()) == ['foo']


@pytest.mark.django_db
def test_from_model_implicit():
    t = Table(
        auto__rows=TBar.objects.all()
    ).bind(request=None)
    assert list(declared_members(t).columns.keys()) == ['select', 'id', 'foo', 'c']


@pytest.mark.django_db
def test_from_model_implicit_not_break_sorting():
    t = Table(
        auto__model=TBar,
        rows=lambda table, **_: TBar.objects.all()
    ).bind(request=None)
    assert isinstance(t.rows, QuerySet)


@override_settings(DEBUG=True)
@pytest.mark.django_db
def test_ajax_endpoint():
    f1 = TFoo.objects.create(a=17, b="Hej")
    f2 = TFoo.objects.create(a=42, b="Hopp")

    TBar(foo=f1, c=True).save()
    TBar(foo=f2, c=False).save()

    class TestTable(Table):
        foo = Column.choice_queryset(
            model=TFoo,
            choices=lambda table, **_: TFoo.objects.all(),
            filter__include=True,
            bulk__include=True,
        )

    # This test could also have been made with perform_ajax_dispatch directly, but it's nice to have a test that tests more of the code path
    result = request_with_middleware(
        Page(
            parts__table=TestTable(
                rows=TBar.objects.all()
            ),
        ),
        req('get', **{'/parts/table/query/form/fields/foo/endpoints/choices': 'hopp'}),
    )
    assert json.loads(result.content) == {
        'results': [
            {'id': 2, 'text': 'Foo(42, Hopp)'},
        ],
        'pagination': {'more': False},
        'page': 1,
    }


@pytest.mark.django_db
def test_ajax_endpoint_empty_response():
    class TestTable(Table):
        class Meta:
            endpoints__foo__func = lambda **_: []

        bar = Column()

    actual = perform_ajax_dispatch(root=TestTable(rows=[]).bind(request=req('get')), path='/foo', value='')
    assert actual == []


def test_ajax_data_endpoint():
    class TestTable(Table):
        class Meta:
            endpoints__data__func = lambda table, **_: [{cell.column._name: cell.value for cell in cells} for cells in table.cells_for_rows()]

        foo = Column()
        bar = Column()

    table = TestTable(rows=[
        Struct(foo=1, bar=2),
        Struct(foo=3, bar=4),
    ])
    table = table.bind(request=req('get'))

    actual = perform_ajax_dispatch(root=table, path='/data', value='')
    expected = [dict(foo=1, bar=2), dict(foo=3, bar=4)]
    assert actual == expected


def test_ajax_endpoint_namespacing():
    class TestTable(Table):
        class Meta:
            endpoints__bar__func = lambda **_: 17

        baz = Column()

    with pytest.raises(InvalidEndpointPathException):
        perform_ajax_dispatch(root=TestTable(rows=[]).bind(request=req('get')), path='/baz', value='')

    actual = perform_ajax_dispatch(root=TestTable(rows=[]).bind(request=req('get')), path='/bar', value='')
    assert 17 == actual


def test_table_iteration():
    class TestTable(Table):
        class Meta:
            rows = [
                Struct(foo='a', bar=1),
                Struct(foo='b', bar=2)
            ]

        foo = Column()
        bar = Column(cell__value=lambda row, **_: row['bar'] + 1)

    table = TestTable().bind(request=req('get'))

    assert [
        {
            bound_cell.column._name: bound_cell.value
            for bound_cell in cells
        }
        for cells in table.cells_for_rows()
    ] == [
        dict(foo='a', bar=2),
        dict(foo='b', bar=3),
    ]


def test_ajax_custom_endpoint():
    class TestTable(Table):
        class Meta:
            endpoints__foo__func = lambda value, **_: dict(baz=value)

        spam = Column()

    actual = perform_ajax_dispatch(root=TestTable(rows=[]).bind(request=req('get')), path='/foo', value='bar')
    assert actual == dict(baz='bar')


def test_table_extra_namespace():
    class TestTable(Table):
        class Meta:
            extra__foo = 17

        foo = Column()

    assert TestTable(rows=[]).bind(request=req('get')).extra.foo == 17


def test_defaults():
    class TestTable(Table):
        foo = Column()

    table = TestTable()
    table = table.bind(request=None)

    col = table.columns.foo
    assert table.query is None
    assert table.bulk is None
    assert not col.auto_rowspan
    assert not col.sort_default_desc
    assert col.sortable
    assert col.include


def test_yes_no_formatter():
    assert yes_no_formatter(None) == ''
    assert yes_no_formatter(True) == 'Yes'
    assert yes_no_formatter(1) == 'Yes'
    assert yes_no_formatter(False) == 'No'
    assert yes_no_formatter(0) == 'No'

    with pytest.raises(AssertionError) as e:
        yes_no_formatter({})

    assert str(e.value) == 'Unable to convert {} to Yes/No'


def test_repr():
    assert repr(Column(_name='foo')) == '<iommi.table.Column foo>'


@pytest.mark.django_db
def test_ordering():
    TFoo.objects.create(a=1, b='d')
    TFoo.objects.create(a=2, b='c')
    TFoo.objects.create(a=3, b='b')
    TFoo.objects.create(a=4, b='a')

    # no ordering
    t = Table(auto__model=TFoo)
    t = t.bind(request=req('get'))
    assert not t.sorted_rows.query.order_by

    # ordering from GET parameter
    t = Table(auto__model=TFoo)
    t = t.bind(request=req('get', order='a'))
    assert list(t.sorted_rows.query.order_by) == ['a']

    # default ordering
    t = Table(auto__model=TFoo, default_sort_order='b')
    t = t.bind(request=req('get', order='b'))
    assert list(t.sorted_rows.query.order_by) == ['b']


@pytest.mark.django_db
def test_many_to_many():
    f1 = TFoo.objects.create(a=17, b="Hej")
    f2 = TFoo.objects.create(a=23, b="Hopp")

    baz = TBaz.objects.create()
    f1.tbaz_set.add(baz)
    f2.tbaz_set.add(baz)

    expected_html = """
<table class="table" data-endpoint="/tbody" data-iommi-id="">
    <thead>
        <tr>
            <th class="first_column subheader">
                Foo
            </th>
        </tr>
    </thead>
    <tbody>
        <tr data-pk="1">
            <td>
                Foo(17, Hej), Foo(23, Hopp)
            </td>
        </tr>
    </tbody>
</table>
"""

    verify_table_html(expected_html=expected_html, table__auto__model=TBaz)


@pytest.mark.django_db
def test_preprocess_row():
    TFoo.objects.create(a=1, b='d')

    def preprocess(row, **_):
        row.some_non_existent_property = 1
        return row

    class PreprocessedTable(Table):
        some_non_existent_property = Column()

        class Meta:
            preprocess_row = preprocess
            rows = TFoo.objects.all().order_by('pk')

    expected_html = """
    <table class="table" data-endpoint="/tbody" data-iommi-id="">
        <thead>
            <tr>
                <th class="first_column subheader">
                    <a href="?order=some_non_existent_property">
                        Some non existent property
                    </a>
                </th>
            </tr>
        </thead>
        <tbody>
            <tr data-pk="1">
                <td>
                    1
                </td>
            </tr>
        </tbody>
    </table>
    """

    verify_table_html(expected_html=expected_html, table=PreprocessedTable())


@pytest.mark.django_db
def test_yield_rows():
    f = TFoo.objects.create(a=3, b='d')

    def my_preprocess_rows(rows, **_):
        for row in rows:
            yield row
            yield Struct(a=row.a * 5)

    class MyTable(Table):
        a = Column()

        class Meta:
            preprocess_rows = my_preprocess_rows

    table = MyTable(rows=TFoo.objects.all())
    table = table.bind(request=None)
    results = list(table.cells_for_rows())
    assert len(results) == 2
    assert results[0].row == f
    assert results[1].row == Struct(a=15)


@pytest.mark.skip('This assert is broken currently, due to value_to_q being a function by default which is truthy')
@pytest.mark.django_db
def test_error_on_invalid_filter_setup():  # pragma: no cover
    class MyTable(Table):
        c = Column(attr=None, filter__include=True)

        class Meta:
            model = TFoo

    table = MyTable()
    with pytest.raises(AssertionError):
        table.bind(request=req('get'))


@pytest.mark.django_db
def test_from_model_with_inheritance():
    was_called = defaultdict(int)

    class MyField(Field):
        @classmethod
        @class_shortcut
        def float(cls, call_target=None, **kwargs):
            was_called['MyField.float'] += 1
            return call_target(**kwargs)

    class MyForm(Form):
        class Meta:
            member_class = MyField

    class MyFilter(Filter):
        @classmethod
        @class_shortcut(
            field__call_target__attribute='float',
        )
        def float(cls, call_target=None, **kwargs):
            was_called['MyVariable.float'] += 1
            return call_target(**kwargs)

    class MyQuery(Query):
        class Meta:
            member_class = MyFilter
            form_class = MyForm

    class MyColumn(Column):
        @classmethod
        @class_shortcut(
            call_target__attribute='number',
            filter__call_target__attribute='float',
            bulk__call_target__attribute='float',
        )
        def float(cls, call_target, **kwargs):
            was_called['MyColumn.float'] += 1
            return call_target(**kwargs)

    class MyTable(Table):
        class Meta:
            member_class = MyColumn
            form_class = MyForm
            query_class = MyQuery

    MyTable(
        auto__rows=FromModelWithInheritanceTest.objects.all(),
        auto__model=FromModelWithInheritanceTest,
        columns__value__filter__include=True,
        columns__value__bulk__include=True,
    ).bind(
        request=req('get'),
    )

    assert was_called == {
        'MyField.float': 6,
        'MyVariable.float': 2,
        'MyColumn.float': 2,
    }


def test_column_merge():
    table = Table(
        columns__foo={},
        rows=[
            Struct(foo=1),
        ]
    )
    table = table.bind(request=None)
    assert len(table.columns) == 1
    assert table.columns.foo._name == 'foo'
    for row in table.cells_for_rows():
        assert row['foo'].value == 1


def test_hide_named_column():
    class MyTable(Table):
        foo = Column()

    table = MyTable(columns__foo__include=False, rows=[])
    table = table.bind(request=None)
    assert len(table.columns) == 0


def test_override_doesnt_stick():
    class MyTable(Table):
        foo = Column()

    table = MyTable(columns__foo__include=False, rows=[])
    table = table.bind(request=None)
    assert len(table.columns) == 0

    table2 = MyTable(rows=[])
    table2 = table2.bind(request=None)
    assert len(table2.columns) == 1


@pytest.mark.django_db
@override_settings(DEBUG=True)
def test_new_style_ajax_dispatch():
    TFoo.objects.create(a=1, b='A')
    TFoo.objects.create(a=2, b='B')
    TFoo.objects.create(a=3, b='C')

    def get_response(request):
        del request
        return Table(auto__model=TBar, columns__foo__filter=dict(include=True, field__include=True))

    from iommi import middleware
    m = middleware(get_response)
    response = m(request=req('get', **{'/query/form/fields/foo/endpoints/choices': ''}))

    assert json.loads(response.content) == {
        'results': [
            {'id': 1, 'text': 'Foo(1, A)'},
            {'id': 2, 'text': 'Foo(2, B)'},
            {'id': 3, 'text': 'Foo(3, C)'},
        ],
        'page': 1,
        'pagination': {'more': False},
    }


@pytest.mark.django_db
@override_settings(DEBUG=True)
def test_endpoint_path_of_nested_part():
    table = Table(
        auto__model=TBar,
        columns__foo__filter=dict(
            include=True,
            field__include=True,
        )
    ).bind(request=None)
    target = find_target(path='/query/form/fields/foo/endpoints/choices', root=table)
    assert target.endpoint_path == '/choices'
    assert target.iommi_dunder_path == 'query__form__fields__foo__endpoints__choices'


@pytest.mark.django_db
def test_dunder_name_for_column():
    class FooTable(Table):
        class Meta:
            model = TBar

        foo = Column(filter__include=True)
        foo__a = Column(filter__include=True)

    table = FooTable()
    table = table.bind(request=None)
    assert list(table.columns.keys()) == ['foo', 'foo__a']
    assert list(table.query.filters.keys()) == ['foo', 'foo__a']
    assert list(table.query.form.fields.keys()) == ['foo', 'foo__a']


@pytest.mark.django_db
def test_render_column_attribute():
    class FooTable(Table):
        class Meta:
            model = TBar

        a = Column()
        b = Column(render_column=False)
        c = Column(render_column=lambda column, **_: False)
        d = Column(filter__include=True, include=False)

    t = FooTable()
    t = t.bind(request=None)

    assert not keys(t.query.filters)

    assert list(t.columns.keys()) == ['a', 'b', 'c']
    assert [k for k, v in items(t.columns) if v.render_column] == ['a']
    assert [h.display_name for h in t.header_levels[0]] == ['A']

    expected_html = """
    <table class="table" data-endpoint="/tbody" data-iommi-id="">
        <thead>
            <tr>
                <th class="first_column subheader">
                    <a href="?order=a">
                        A
                    </a>
                </th>
            </tr>
        </thead>
        <tbody>
            <tr>
                <td>
                    1
                </td>
            </tr>
        </tbody>
    </table>
    """

    verify_table_html(expected_html=expected_html, table=FooTable(rows=[Struct(a=1)]))


@pytest.mark.parametrize('name, shortcut', get_shortcuts_by_name(Column).items())
def test_shortcuts_map_to_form_and_query(name, shortcut):
    whitelist = {
        'icon',
        'select',
        'run',
        'link',
        'number',  # no equivalent in Field or Filter, there you have to choose integer or float
        'substring',
        'boolean_tristate',  # this is special in the bulk case where you want want a boolean_quadstate: don't change, clear, True, False. For now we'll wait for someone to report this misfeature/bug :)
    }
    if name in whitelist:
        return

    if 'call_target' in shortcut.dispatch and shortcut.dispatch.call_target.attribute in whitelist:
        # shortcuts that in turn point to whitelisted ones are also whitelisted
        return

    assert shortcut.dispatch.filter.call_target.attribute == name
    assert shortcut.dispatch.bulk.call_target.attribute == name


@pytest.mark.django_db
def test_bulk_namespaces_are_merged():
    t = Table(
        auto__model=TFoo,
        bulk__fields__a__initial=3,
        columns__a__bulk=dict(
            display_name='7',
            include=True,
        ),
    )
    t = t.bind(request=req('get'))
    assert t.bulk.fields.a.initial == 3
    assert t.bulk.fields.a.display_name == '7'


@override_settings(IOMMI_DEBUG=True)
def test_data_iommi_path():
    class FooTable(Table):
        a = Column(group='foo')

    t = FooTable()
    t = t.bind(request=None)

    expected_html = """
    <table class="table" data-endpoint="/tbody" data-iommi-id="" data-iommi-path="" data-iommi-type="FooTable">
        <thead>
            <tr>
                <th class="superheader" colspan="1" data-iommi-type="ColumnHeader">
                    foo
                </th>
            </tr>

            <tr>
                <th class="first_column subheader" data-iommi-path="columns__a__header" data-iommi-type="ColumnHeader">
                    <a href="?order=a">
                        A
                    </a>
                </th>
            </tr>
        </thead>
        <tbody data-iommi-path="tbody" data-iommi-type="Fragment">
            <tr data-iommi-path="row" data-iommi-type="Cells">
                <td data-iommi-path="columns__a__cell" data-iommi-type="Cell">
                    1
                </td>
            </tr>
        </tbody>
    </table>
    """

    verify_table_html(expected_html=expected_html, table=FooTable(rows=[Struct(a=1)]))


@pytest.mark.django_db
def test_csv_download_error_message_column():
    TFoo.objects.create(a=1, b='a')
    TFoo.objects.create(a=2, b='b')
    t = Table(
        auto__model=TFoo,
    ).bind(request=req('get', **{'/csv': ''}))
    with pytest.raises(AssertionError) as e:
        t.render_to_response()

    assert str(e.value) == 'To get CSV output you must specify at least one column with extra_evaluated__report_name'


@pytest.mark.django_db
def test_csv_download_error_message_filename():
    TFoo.objects.create(a=1, b='a')
    TFoo.objects.create(a=2, b='b')
    t = Table(
        auto__model=TFoo,
        columns__a__extra_evaluated__report_name='A',
    ).bind(request=req('get', **{'/csv': ''}))
    with pytest.raises(AssertionError) as e:
        t.render_to_response()

    assert str(e.value) == 'To get CSV output you must specify extra_evaluated__report_name on the table'


@pytest.mark.django_db
@override_settings(DEBUG=True)
def test_csv_download():
    CSVExportTestModel.objects.create(a=1, b='a', c=2.3)
    CSVExportTestModel.objects.create(a=2, b='b', c=5.0)
    t = Table(
        auto__model=CSVExportTestModel,
        columns__a__extra_evaluated__report_name='A',
        columns__b__extra_evaluated__report_name='B',
        columns__c__extra_evaluated__report_name='C',
        columns__d__extra_evaluated__report_name='D',
        columns__danger__extra_evaluated__report_name='DANGER',
        extra_evaluated__report_name='foo',
    ).bind(request=req('get', **{'/csv': ''}))
    response = t.render_to_response()
    assert response['Content-Type'] == 'text/csv'
    assert response['Content-Disposition'] == "attachment; filename*=UTF-8''foo.csv"
    assert response.getvalue().decode() == """
A,B,C,D,DANGER
1,a,2.3,,\t=2+5+cmd|' /C calc'!A0
2,b,5.0,,\t=2+5+cmd|' /C calc'!A0
""".lstrip().replace('\n', '\r\n')


@pytest.mark.django_db
def test_query_from_indexes():
    t = Table(
        auto__model=QueryFromIndexesTestModel,
        query_from_indexes=True,
    ).bind(request=req('get'))
    assert list(t.query.filters.keys()) == ['b', 'c']
    assert list(t.query.form.fields.keys()) == ['b', 'c']


@pytest.mark.django_db
def test_table_as_view():
    render_to_response_path = Table(
        auto__model=TFoo,
        query_from_indexes=True,
    ).bind(request=req('get')).render_to_response().content

    as_view_path = Table(auto__model=TFoo, query_from_indexes=True).as_view()(request=req('get')).content
    assert render_to_response_path == as_view_path


@pytest.mark.django_db
def test_all_column_shortcuts():
    class MyFancyColumn(Column):
        class Meta:
            extra__fancy = True

    class MyFancyTable(Table):
        class Meta:
            member_class = MyFancyColumn

    all_shortcut_names = keys(get_members(
        cls=MyFancyColumn,
        member_class=Shortcut,
        is_member=is_shortcut,
    ))

    config = {
        f'columns__column_of_type_{t}__call_target__attribute': t
        for t in all_shortcut_names
    }

    type_specifics = Namespace(
        columns__column_of_type_choice__choices=[],
        columns__column_of_type_multi_choice__choices=[],
        columns__column_of_type_choice_queryset__choices=TFoo.objects.none(),
        columns__column_of_type_multi_choice_queryset__choices=TFoo.objects.none(),
        columns__column_of_type_many_to_many__model_field=TBaz.foo.field,
        columns__column_of_type_foreign_key__model_field=TBar.foo.field,
    )

    table = MyFancyTable(
        **config,
        **type_specifics,
    ).bind(
        request=req('get'),
    )

    for name, column in items(table.columns):
        assert column.extra.get('fancy'), name


@pytest.mark.django_db
def test_paginator_rendered():
    TFoo.objects.create(a=17, b="Hej")
    TFoo.objects.create(a=42, b="Hopp")

    table = Table(
        auto__model=TFoo,
        query_from_indexes=True,
        page_size=1,
    ).bind(request=req('get'))
    assert table.paginator.page_size == 1
    assert table.paginator.count == 2
    assert table.paginator.number_of_pages == 2
    assert table.paginator.is_paginated() is True
    content = table.render_to_response().content.decode()

    assert 'aria-label="Pages"' in content


def test_paginator_clamping():
    t = Table(page_size=1, rows=list(range(10)))
    assert t.bind(request=req('get', page='0')).paginator.page == 1
    assert t.bind(request=req('get', page='3')).paginator.page == 3
    assert t.bind(request=req('get', page='11')).paginator.page == 10


@pytest.mark.django_db
def test_reinvoke():
    class MyTable(Table):
        class Meta:
            auto__model = TFoo

    class MyPage(Page):
        my_table = MyTable(columns__a__filter__include=True)

    assert 'a' in MyPage().bind(request=req('get')).parts.my_table.query.filters
    assert 'a' not in MyPage(parts__my_table__columns__a__filter__include=False).bind(request=req('get')).parts.my_table.query.filters


@pytest.mark.django_db
def test_reinvoke_2():
    class MyTable(Table):
        class Meta:
            auto__model = TFoo
            columns__a__filter__include = True

    assert 'a' in MyTable().bind(request=req('get')).query.filters

    class MyPage(Page):
        my_table = MyTable()

        class Meta:
            parts__my_table__columns__a__filter__include = False

    assert 'a' not in MyPage().bind(request=req('get')).parts.my_table.query.filters
    assert 'a' in MyPage(parts__my_table__columns__a__filter__include=True).bind(request=req('get')).parts.my_table.query.filters


def test_cell_value_is_none_if_attr_is_none():
    class MyTable(Table):
        foo = Column(attr=None)

    rows = [11]  # this would blow up if we tried to access pretty much any attribute from it

    t = MyTable(rows=rows).bind(request=req('get'))
    bound_rows = list(t.cells_for_rows())
    assert len(bound_rows) == 1
    cells = bound_rows[0]
    assert cells['foo'].value is None

    # Check some random stuff on Cells, Cell and ColumnHeader for coverage
    assert cells.__html__() == str(cells)
    cell = cells['foo']
    assert cell.iommi_evaluate_parameters() is cell._evaluate_parameters
    assert cell.get_request() is cells.get_request()
    assert cell.get_context() == cells.get_context()
    assert repr(cell) == '<Cell column=<iommi.table.Column foo> row=11>'
    assert repr(t.header_levels[0][0]) == '<Header: foo>'


@pytest.mark.django_db
def test_automatic_url():
    foo = AutomaticUrl.objects.create(a=7)
    AutomaticUrl2.objects.create(foo=foo)

    t = Table(auto__model=AutomaticUrl2).bind(request=req('get'))
    bound_rows = list(t.cells_for_rows())
    assert len(bound_rows) == 1
    cells = bound_rows[0]
    assert cells['foo'].__html__() == '<td><a href="url here!">the str of AutomaticUrl</a></td>'


def test_icon_value():
    class TestTable(Table):
        foo = Column.icon(
            extra__icon='foo',
            cell__value=lambda row, **_: row.foo,
        )
        bar = Column.icon(
            display_name='bar',
            cell__value=lambda row, **_: row.foo,
        )

    rows = [
        Struct(foo=False),
        Struct(foo=True),
    ]

    verify_table_html(
        table=TestTable(rows=rows),
        find=dict(name='tbody'),
        expected_html="""
            <tbody>
                <tr>
                    <td> </td>
                    <td> </td>
                </tr>
                <tr>
                    <td>
                        <i class="fa fa-foo fa-lg">
                    </td>
                    <td>
                        bar
                    </td>
                </tr>
            </tbody>
        """)

@pytest.mark.django_db
def test_no_dispatch_parameter_in_sorting_or_pagination_links():
    for x in range(4):
        TFoo(a=x, b="foo").save()

    class TestTable(Table):
        a = Column.number()

    verify_table_html(
        find=dict(class_='iommi-table-plus-paginator'),
        table=TestTable(rows=TFoo.objects.all().order_by('pk')),
        query={'page_size': 2, 'page': 1, 'query': 'b="foo"'},
        expected_html="""
<div class="iommi-table-plus-paginator">
    <table class="table" data-endpoint="/tbody" data-iommi-id="">
        <thead>
            <tr>
                <th class="first_column subheader">
                    <a href="?page_size=2&amp;page=1&amp;query=b%3D%22foo%22&amp;order=a">
                        A
                    </a>
                </th>
            </tr>
        </thead>
        <tbody>
            <tr data-pk="1">
                <td class="rj">
                    0
                </td>
            </tr>
            <tr data-pk="2">
                <td class="rj">
                    1
                </td>
            </tr>
        </tbody>
    </table>
    <nav aria-label="Pages">
        <ul>
            <li>
                <a aria-label="Page 1" href="?page_size=2&amp;query=b%3D%22foo%22&amp;page=1">
                    1
                </a>
            </li>
            <li>
                <a aria-label="Page 2" href="?page_size=2&amp;query=b%3D%22foo%22&amp;page=2">
                    2
                </a>
            </li>
            <li>
                <a aria-label="Next Page" href="?page_size=2&amp;query=b%3D%22foo%22&amp;page=2">
                    &gt;
                </a>
            </li>
        </ul>
    </nav>
</div>
        """)

    verify_table_html(
        find=dict(class_='iommi-table-plus-paginator'),
        table=TestTable(rows=TFoo.objects.all().order_by('pk')),
        query={'page_size': 2, 'page': 1, 'query': 'b="foo"', '/tbody': ''},
        expected_html="""
<div class="iommi-table-plus-paginator">
    <table class="table" data-endpoint="/tbody" data-iommi-id="">
        <thead>
            <tr>
                <th class="first_column subheader">
                    <a href="?page_size=2&amp;page=1&amp;query=b%3D%22foo%22&amp;order=a">
                        A
                    </a>
                </th>
            </tr>
        </thead>
        <tbody>
            <tr data-pk="1">
                <td class="rj">
                    0
                </td>
            </tr>
            <tr data-pk="2">
                <td class="rj">
                    1
                </td>
            </tr>
        </tbody>
    </table>
    <nav aria-label="Pages">
        <ul>
            <li>
                <a aria-label="Page 1" href="?page_size=2&amp;query=b%3D%22foo%22&amp;page=1">
                    1
                </a>
            </li>
            <li>
                <a aria-label="Page 2" href="?page_size=2&amp;query=b%3D%22foo%22&amp;page=2">
                    2
                </a>
            </li>
            <li>
                <a aria-label="Next Page" href="?page_size=2&amp;query=b%3D%22foo%22&amp;page=2">
                    &gt;
                </a>
            </li>
        </ul>
    </nav>
</div>
""")


@pytest.mark.django_db
def test_evil_names():
    from tests.models import EvilNames
    Table(auto__model=EvilNames)


def test_sort_list():

    class TestTable(Table):
        foo = Column()
        bar = Column.number(sort_key='bar')

    rows = [
        Struct(foo='c', bar=3),
        Struct(foo='b', bar=2),
        Struct(foo='a', bar=1),
    ]

    verify_table_html(
        table=TestTable(rows=rows),
        query=dict(order='bar'),
        expected_html="""\
      <table class="table" data-endpoint="/tbody" data-iommi-id="">
        <thead>
          <tr>
            <th class="first_column subheader">
              <a href="?order=foo"> Foo </a>
            </th>
            <th class="ascending first_column sorted subheader">
              <a href="?order=-bar"> Bar </a>
            </th>
          </tr>
        </thead>
        <tbody>
          <tr>
            <td> a </td>
            <td class="rj"> 1 </td>
          </tr>
          <tr>
            <td> b </td>
            <td class="rj"> 2 </td>
          </tr>
          <tr>
            <td> c </td>
            <td class="rj"> 3 </td>
          </tr>
        </tbody>
      </table>
    """)

    # now reversed
    verify_table_html(
        table=TestTable(rows=rows),
        query=dict(order='-bar'),
        expected_html="""\
      <table class="table" data-endpoint="/tbody" data-iommi-id="">
        <thead>
          <tr>
            <th class="first_column subheader">
              <a href="?order=foo"> Foo </a>
            </th>
            <th class="descending first_column sorted subheader">
              <a href="?order=bar"> Bar </a>
            </th>
          </tr>
        </thead>
        <tbody>
          <tr>
            <td> c </td>
            <td class="rj"> 3 </td>
          </tr>
          <tr>
            <td> b </td>
            <td class="rj"> 2 </td>
          </tr>
          <tr>
            <td> a </td>
            <td class="rj"> 1 </td>
          </tr>
        </tbody>
      </table>
    """)


def test_sort_with_name():

    class TestTable(Table):
        class Meta:
            _name = 'my_table'

        foo = Column()
        bar = Column.number(sort_key='bar')

    rows = [
        Struct(foo='c', bar=3),
        Struct(foo='b', bar=2),
        Struct(foo='a', bar=1),
    ]

    table = TestTable(rows=rows)
    verify_table_html(
        table=table,
        query={'order': 'bar'},
        expected_html="""\
      <table class="table" data-endpoint="/tbody" data-iommi-id="">
        <thead>
          <tr>
            <th class="first_column subheader">
              <a href="?order=foo"> Foo </a>
            </th>
            <th class="ascending first_column sorted subheader">
              <a href="?order=-bar"> Bar </a>
            </th>
          </tr>
        </thead>
        <tbody>
          <tr>
            <td> a </td>
            <td class="rj"> 1 </td>
          </tr>
          <tr>
            <td> b </td>
            <td class="rj"> 2 </td>
          </tr>
          <tr>
            <td> c </td>
            <td class="rj"> 3 </td>
          </tr>
        </tbody>
      </table>
    """)


def test_sort_list_with_none_values():
    class TestTable(Table):
        foo = Column()
        bar = Column.number(sort_key='bar')

    rows = [
        Struct(foo='c', bar=3),
        Struct(foo='b', bar=2),
        Struct(foo='a', bar=None),
        Struct(foo='a', bar=None),
    ]

    verify_table_html(
        table=TestTable(rows=rows),
        query=dict(order='bar'),
        expected_html="""\
      <table class="table" data-endpoint="/tbody" data-iommi-id="">
        <thead>
          <tr>
            <th class="first_column subheader">
              <a href="?order=foo"> Foo </a>
            </th>
            <th class="ascending first_column sorted subheader">
              <a href="?order=-bar"> Bar </a>
            </th>
          </tr>
        </thead>
        <tbody>
          <tr>
            <td> a </td>
            <td class="rj">  </td>
          </tr>
          <tr>
            <td> a </td>
            <td class="rj">  </td>
          </tr>
          <tr>
            <td> b </td>
            <td class="rj"> 2 </td>
          </tr>
          <tr>
            <td> c </td>
            <td class="rj"> 3 </td>
          </tr>
        </tbody>
      </table>
    """)


def test_sort_list_bad_parameter():

    class TestTable(Table):
        foo = Column()
        bar = Column.number(sort_key='bar')

    rows = [
        Struct(foo='b', bar=2),
        Struct(foo='a', bar=1),
    ]

    verify_table_html(table=TestTable(rows=rows),
                      query=dict(order='barfology'),
                      expected_html="""\
      <table class="table" data-endpoint="/tbody" data-iommi-id="">
        <thead>
          <tr>
            <th class="first_column subheader">
              <a href="?order=foo"> Foo </a>
            </th>
            <th class="first_column subheader">
              <a href="?order=bar"> Bar </a>
            </th>
          </tr>
        </thead>
        <tbody>
          <tr>
            <td> b </td>
            <td class="rj"> 2 </td>
          </tr>
          <tr>
            <td> a </td>
            <td class="rj"> 1 </td>
          </tr>
        </tbody>
      </table>
    """)


@pytest.mark.django_db
def test_sort_django_table():

    TFoo(a=4711, b="c").save()
    TFoo(a=17, b="a").save()
    TFoo(a=42, b="b").save()

    class TestTable(Table):
        a = Column.number()
        b = Column()

    verify_table_html(
        table=TestTable(rows=TFoo.objects.all()),
        query=dict(order='a'),
        expected_html="""\
    <table class="table" data-endpoint="/tbody" data-iommi-id="">
      <thead>
        <tr>
          <th class="ascending first_column sorted subheader">
            <a href="?order=-a"> A </a>
          </th>
          <th class="first_column subheader">
            <a href="?order=b"> B </a>
          </th>
        </tr>
      </thead>
      <tbody>
        <tr data-pk="2">
          <td class="rj"> 17 </td>
          <td> a </td>
        </tr>
        <tr data-pk="3">
          <td class="rj"> 42 </td>
          <td> b </td>
        </tr>
        <tr data-pk="1">
          <td class="rj"> 4711 </td>
          <td> c </td>
        </tr>
      </tbody>
    </table>
    """)

    # now reversed
    verify_table_html(
        table=TestTable(rows=TFoo.objects.all()),
        query=dict(order='-a'),
        expected_html="""\
    <table class="table" data-endpoint="/tbody" data-iommi-id="">
      <thead>
        <tr>
          <th class="descending first_column sorted subheader">
            <a href="?order=a"> A </a>
          </th>
          <th class="first_column subheader">
            <a href="?order=b"> B </a>
          </th>
        </tr>
      </thead>
      <tbody>
        <tr data-pk="1">
          <td class="rj"> 4711 </td>
          <td> c </td>
        </tr>
        <tr data-pk="3">
          <td class="rj"> 42 </td>
          <td> b </td>
        </tr>
        <tr data-pk="2">
          <td class="rj"> 17 </td>
          <td> a </td>
        </tr>
      </tbody>
    </table>
    """)


def test_order_by_on_list_nested():
    rows = [
        Struct(foo=Struct(bar='c')),
        Struct(foo=Struct(bar='b')),
        Struct(foo=Struct(bar='a')),
    ]

    sorted_rows = ordered_by_on_list(rows, 'foo__bar')
    assert sorted_rows == list(reversed(rows))

    sorted_rows = ordered_by_on_list(rows, lambda x: x.foo.bar)
    assert sorted_rows == list(reversed(rows))


def test_sort_default_desc_no_sort():

    class TestTable(Table):
        foo = Column()
        bar = Column(sort_default_desc=True)

    verify_table_html(
        table=TestTable(rows=[]),
        query=dict(),
        find=dict(name='thead'),
        expected_html="""\
        <thead>
          <tr>
            <th class="first_column subheader">
              <a href="?order=foo"> Foo </a>
            </th>
            <th class="first_column subheader">
              <a href="?order=-bar"> Bar </a>
            </th>
        </thead>
    """)


def test_sort_default_desc_other_col_sorted():

    class TestTable(Table):
        foo = Column()
        bar = Column(sort_default_desc=True)

    verify_table_html(
        table=TestTable(rows=[]),
        query=dict(order='foo'),
        find=dict(name='thead'),
        expected_html="""\
        <thead>
          <tr>
            <th class="ascending first_column sorted subheader">
              <a href="?order=-foo"> Foo </a>
            </th>
            <th class="first_column subheader">
              <a href="?order=-bar"> Bar </a>
            </th>
        </thead>
    """)


def test_sort_default_desc_already_sorted():

    class TestTable(Table):
        foo = Column()
        bar = Column(sort_default_desc=True)

    verify_table_html(
        table=TestTable(rows=[]),
        query=dict(order='bar'),
        find=dict(name='thead'),
        expected_html="""\
        <thead>
          <tr>
            <th class="first_column subheader">
              <a href="?order=foo"> Foo </a>
            </th>
            <th class="ascending first_column sorted subheader">
              <a href="?order=-bar"> Bar </a>
            </th>
        </thead>
    """)


@pytest.mark.django_db
def test_sort_django_table_from_model():

    TFoo(a=4711, b="c").save()
    TFoo(a=17, b="a").save()
    TFoo(a=42, b="b").save()

    verify_table_html(
        table__auto__rows=TFoo.objects.all(),
        query=dict(order='a'),
        expected_html="""\
    <table class="table" data-endpoint="/tbody" data-iommi-id="">
      <thead>
        <tr>
          <th class="ascending first_column sorted subheader">
            <a href="?order=-a"> A </a>
          </th>
          <th class="first_column subheader">
            <a href="?order=b"> B </a>
          </th>
        </tr>
      </thead>
      <tbody>
        <tr data-pk="2">
          <td class="rj"> 17 </td>
          <td> a </td>
        </tr>
        <tr data-pk="3">
          <td class="rj"> 42 </td>
          <td> b </td>
        </tr>
        <tr data-pk="1">
          <td class="rj"> 4711 </td>
          <td> c </td>
        </tr>
      </tbody>
    </table>
    """)


@pytest.mark.django_db
def test_default_sort_key_on_foreign_key():
    table = Table(auto__model=SortKeyOnForeignKeyB).bind(request=req('get'))
    assert table.columns.remote.sort_key == 'remote__name'


def test_title_default_to_none():
    table = Table(rows=[]).bind(request=req('get'))
    assert table.title is None

    assert 'None' not in str(table)


@pytest.mark.skip('This assert is broken currently, due to value_to_q being a function by default which is truthy')
@pytest.mark.django_db
def test_error_when_inserting_field_into_query_form_with_no_attr():  # pragma: no cover
    with pytest.raises(AssertionError):
        Table(
            auto__model=TFoo,
            auto__include=[],
            query__filters__not_in_t_foo=Filter.choice(attr=None, choices=['Foo', 'Track']),
        ).bind(request=req('get'))


@pytest.mark.django_db
def test_inserting_field_into_query_form_with_no_attr_and_bypassing_check():
    # Does not raise
    Table(
        auto__model=TFoo,
        auto__include=[],
        query__filters__not_in_t_foo=Filter.choice(
            attr=None,
            choices=['Foo', 'Track'],
            is_valid_filter=lambda **_: (True, ''),
        ),
    ).bind(request=req('get'))


@pytest.mark.django_db
def test_insert_into_query_form_bypassing_query():
    t = Table(
        auto__model=TFoo,
        auto__include=[],
        query__form__fields__not_in_t_foo=Field.choice(choices=['Foo', 'Track']),
    ).bind(request=req('get'))

    assert 'not_in_t_foo' in keys(t.query.form.fields)


@pytest.mark.django_db
def test_insert_field_into_query_form():
    table = Table(
        auto__model=TFoo,
        query__form__fields__not_in_t_foo=Field.choice(choices=['Foo', 'Track']),
    ).bind(request=req('get'))

    assert 'not_in_t_foo' in keys(table.query.form.fields)


@pytest.mark.django_db
def test_auto_model_dunder_path():
    tfoo = TFoo.objects.create(a=1, b='2')
    tbar = TBar.objects.create(foo=tfoo, c=True)
    TBar2.objects.create(bar=tbar)

    table = Table(
        auto__model=TBar2,
        auto__include=['bar__foo'],
        # columns__bar_foo__bulk__include=True,
    ).bind(request=req('get'))

    assert 'bar_foo' in keys(table.columns)
    table.__html__()


@pytest.mark.django_db
def test_invalid_form_message():
    invalid_form_message = 'Seventh Star'
    t = Table(
        auto__model=TBar,
        columns__foo__filter__include=True,
        invalid_form_message=invalid_form_message,
    ).bind(request=req('get', foo=11))  # 11 isn't in valid choices!
    assert invalid_form_message in t.__html__()


@pytest.mark.django_db
def test_empty_message():
    empty_message = 'Destruction of the empty spaces was my one and only crime'
    t = Table(
        auto__model=TBar,
        columns__foo__filter__include=True,
        empty_message=empty_message,
    ).bind(request=req('get'))
    assert empty_message in t.__html__()


@pytest.mark.django_db
def test_column_include_false_excludes_bulk_and_filter():
    class MyTable(Table):
        foo = Column(
            include=lambda **_: False,
            filter__include=True,
            bulk__include=True,
        )

        c = Column(
            filter__include=True,
            bulk__include=True,
        )

        class Meta:
            model = TBar

    t = MyTable().bind(request=req('get'))

    assert 'foo' not in t.columns
    assert set(t.query.filters.keys()) == {'c'}
    assert set(t.query.form.fields.keys()) == {'c'}
    assert set(t.bulk.fields.keys()) == {'_all_pks_', 'c'}


@pytest.mark.django_db
def test_auto_model_include_pk():
    t = Table(
        auto__model=TBar,
        auto__include=['pk'],
    ).bind(request=req('get'))
    assert 'pk' in t.columns


def test_h_tag():
    class TestTable(Table):
        foo = Column()

    rows = [
        Struct(foo=False),
    ]

    verify_table_html(
        table=TestTable(rows=rows, h_tag=html.h1('foo', attrs__class__foo=True)),
        find=dict(name='h1'),
        expected_html="""
            <h1 class="foo">foo</h1>
        """)

    verify_table_html(
        table=TestTable(rows=rows, title='bar', h_tag__attrs__class__bar=True),
        find=dict(name='h1'),
        expected_html="""
            <h1 class="bar">Bar</h1>
        """)


@pytest.mark.django_db
def test_bulk_no_actions_makes_bulk_form_none():
    # normal case
    assert Table(auto__model=TFoo, columns__a__bulk__include=True).bind(request=req('get')).bulk is not None
    # the thing we want to test
    assert Table(auto__model=TFoo, columns__a__bulk__include=True, bulk__actions__submit__include=False).bind(request=req('get')).bulk is None


def test_legacy_rows_property():
    t = Table()

    t.initial_rows = 'initial_rows'
    assert t.rows == 'initial_rows'

    t.sorted_rows = 'sorted_rows'
    assert t.rows == 'sorted_rows'

    t.sorted_and_filtered_rows = 'sorted_and_filtered_rows'
    assert t.rows == 'sorted_and_filtered_rows'

    t._visible_rows = 'visible_rows'
    assert t.rows == 'visible_rows'


@pytest.mark.django_db
def test_lazy_rows(settings):
    settings.DEBUG = True
    set_sql_debug(SQL_DEBUG_LEVEL_ALL)
    q = TBar.objects.all()
    choices = [1, 2, 3]
    t = Table(
        model=TBar,
        rows=lambda **_: q,
        columns__foo=Column.choice(
            choices=choices,
            filter__include=True,
        )
    ).bind()
    assert t.query.form.fields.foo.choices == choices
    assert q._result_cache is None, "No peeking!"


@pytest.mark.django_db
def test_auto_model_for_textchoices():
    class TestTable(Table):
        class Meta:
            auto__model = ChoicesModel

    verify_table_html(
        table=TestTable(rows=[]),
        find=dict(name='tbody'),
        expected_html="""<tbody></tbody>"""
        )


@pytest.mark.skipif(not django.VERSION[:2] >= (3, 0), reason='Requires django 3.0+')
@pytest.mark.django_db
def test_auto_model_for_textchoices_with_choices_class():
    from tests.models import ChoicesClassModel

    class TestTable(Table):
        class Meta:
            auto__model = ChoicesClassModel

    verify_table_html(
        table=TestTable(rows=[]),
        find=dict(name='tbody'),
        expected_html="""<tbody></tbody>"""
        )


@pytest.mark.django_db
def test_table_foreign_key_column_name():
    t = Table(
        auto__model=TBar,
        auto__include=['foo'],
    ).bind(request=req('get'))
    assert t.columns.foo.display_name == 'Foo'
<|MERGE_RESOLUTION|>--- conflicted
+++ resolved
@@ -964,13 +964,22 @@
     ).bind(request=req('get'))
 
     assert table.bulk == None
-<<<<<<< HEAD
     # we want to see that we can render the table with no crash
     table.__html__()
-=======
+
+
+@pytest.mark.django_db
+def test_bulk_include_false():
+
+    table = Table(
+        auto__rows=TFoo.objects.all(),
+        columns__a__bulk__include=True,
+        bulk__include=False,
+    ).bind(request=req('get'))
+
+    assert table.bulk == None
     table.__html__()
     assert True
->>>>>>> 29c1e30e
 
 
 @pytest.mark.django_db
