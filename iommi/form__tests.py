--- conflicted
+++ resolved
@@ -58,6 +58,7 @@
     datetime_iso_formats,
     datetime_parse,
     decimal_parse,
+    email_parse,
     Field,
     find_unique_prefixes,
     float_parse,
@@ -69,11 +70,7 @@
     render_template,
     time_parse,
     url_parse,
-<<<<<<< HEAD
     choice_parse,
-=======
-    email_parse,
->>>>>>> 03a7b5e0
 )
 from iommi.from_model import (
     member_from_model,
