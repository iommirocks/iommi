import json
import re
from collections import defaultdict
from datetime import (
    date,
    datetime,
    time,
)
from decimal import Decimal
from io import (
    BytesIO,
    StringIO,
)

import django
import pytest
from bs4 import BeautifulSoup
from django.test import override_settings
from freezegun import freeze_time
from tri_declarative import (
    class_shortcut,
    get_members,
    getattr_path,
    is_shortcut,
    Namespace,
    setattr_path,
    Shortcut,
)
from tri_struct import (
    merged,
    Struct,
)

from iommi import (
    Action,
    html,
)
from iommi._db_compat import field_defaults_factory
from iommi._web_compat import (
    smart_str,
    Template,
    ValidationError,
)
from iommi.attrs import render_attrs
from iommi.base import (
    items,
    keys,
    values,
)
from iommi.endpoint import (
    DISPATCH_PATH_SEPARATOR,
    InvalidEndpointPathException,
    perform_ajax_dispatch,
)
from iommi.form import (
    bool_parse,
    boolean_tristate__parse,
    create_or_edit_object_redirect,
    date_parse,
    datetime_iso_formats,
    datetime_parse,
    decimal_parse,
    Field,
    find_unique_prefixes,
    float_parse,
    Form,
    FULL_FORM_FROM_REQUEST,
    INITIALS_FROM_GET,
    int_parse,
    register_field_factory,
    render_template,
    time_parse,
    url_parse,
)
from iommi.from_model import (
    member_from_model,
)
from iommi.page import (
    Page,
)
from tests.compat import RequestFactory
from tests.helpers import (
    get_attrs,
    prettify,
    reindent,
    remove_csrf,
    req,
)
from tests.models import (
    Bar,
    BooleanFromModelTestModel,
    ChoicesModel,
    CreateOrEditObjectTest,
    DefaultsInForms,
    FieldFromModelOneToOneTest,
    Foo,
    FormFromModelTest,
    TBar,
    TBaz,
    TFoo,
)


def assert_errors_and_matches_reg_exp(errors, reg_exp, count=1):
    assert len(errors) == count
    for error in errors:
        assert re.search(reg_exp, error)


def test_declaration_merge():
    class MyForm(Form):
        class Meta:
            fields__foo = Field()

        bar = Field()

    form = MyForm()
    form = form.bind(request=None)

    assert {'foo', 'bar'} == set(form.fields.keys())


# This function is here to avoid declaring the form at import time, which is annoying when trying to debug unrelated tests
# noinspection PyPep8Naming
@pytest.fixture
def MyTestForm():
    class MyTestForm(Form):
        party = Field.choice(choices=['ABC'], required=False)
        username = Field(
            is_valid=lambda form, field, parsed_data: (
                parsed_data.startswith(form.fields['party'].parsed_data.lower() + '_')
                if parsed_data is not None
                else None,
                'Username must begin with "%s_"' % form.fields['party'].parsed_data,
            )
        )
        joined = Field.datetime(attr='contact__joined')
        a_date = Field.date()
        in_div = html.div(
            children__a_time=Field.time(),
            children__staff=Field.boolean(),
        )
        admin = Field.boolean()
        manages = Field.multi_choice(choices=['DEF', 'KTH', 'LIU'], required=False)
        not_editable = Field.text(initial='Some non-editable text', editable=False)
        multi_choice_field = Field.multi_choice(choices=['a', 'b', 'c', 'd'], required=False)

        class Meta:
            @staticmethod
            def actions__submit__post_handler(form, **_):
                pass  # pragma: no cover

    return MyTestForm


def test_field_repr():
    assert repr(Field(_name='foo')) == "<iommi.form.Field foo>"
    assert (
        repr(Form(fields__foo=Field()).bind(request=None).fields.foo)
        == "<iommi.form.Field foo (bound) path:'foo' members:['endpoints', 'assets']>"
    )


def test_required_choice():
    class Required(Form):
        c = Field.choice(choices=[1, 2, 3])

        class Meta:
            @staticmethod
            def actions__submit__post_handler(form, **_):
                pass  # pragma: no cover

    form = Required().bind(request=req('post', **{'-submit': ''}))

    assert form.mode == FULL_FORM_FROM_REQUEST

    assert form.is_target()
    assert form.is_valid() is False, form.get_errors()
    assert form.fields['c']._errors == {'This field is required'}

    class NotRequired(Form):
        c = Field.choice(choices=[1, 2, 3], required=False)

        class Meta:
            @staticmethod
            def actions__submit__post_handler(form, **_):
                pass  # pragma: no cover

    form = NotRequired().bind(request=req('post', **{'-submit': '', 'c': ''}))
    assert form.is_target()
    assert form.is_valid(), form.get_errors()
    assert form.fields['c']._errors == set()


def test_required_multi_choice():
    class MyForm(Form):
        foo = Field.multi_choice(
            choices=list('abc'),
            initial=[],
            required=True,
        )

        class Meta:
            @staticmethod
            def actions__submit__post_handler(form, **_):
                pass  # pragma: no cover

    form = MyForm()
    target_marker = form.bind(request=req('get'),).actions.submit.own_target_marker()

    bound_form = form.bind(request=req('post', **{target_marker: ''}))

    assert not bound_form.is_valid()
    assert bound_form.fields.foo.get_errors() == {'This field is required'}


def test_required(MyTestForm):
    form = MyTestForm().bind(request=req('post', **{'-submit': ''}))
    assert form.is_target()
    assert form.is_valid() is False, form.get_errors()
    assert form.fields['a_date'].value is None
    assert form.fields['a_date']._errors == {'This field is required'}


def test_required_with_falsy_option():
    class MyForm(Form):
        foo = Field.choice(choices=[0, 1], parse=lambda string_value, **_: int(string_value))

    form = MyForm().bind(request=req('post', **{'foo': '0', '-submit': ''}))
    assert form.fields.foo.value == 0
    assert form.fields.foo._errors == set()


def test_custom_raw_data():
    def my_form_raw_data(**_):
        return 'this is custom raw data'

    class MyForm(Form):
        foo = Field(raw_data=my_form_raw_data)

    form = MyForm().bind(request=req('post', **{'-submit': ''}))
    assert form.fields.foo.value == 'this is custom raw data'


def test_custom_raw_data_list():
    # This is useful for example when doing file upload. In that case the data is on request.FILES, not request.POST so we can use this to grab it from there

    def my_form_raw_data(**_):
        return ['this is custom raw data list']

    class MyForm(Form):
        foo = Field(
            raw_data=my_form_raw_data,
            is_list=True,
        )

    form = MyForm().bind(request=req('post', **{'-': ''}))
    assert form.fields.foo.value == ['this is custom raw data list']


def test_custom_raw_data_none():
    def my_form_raw_data(**_):
        return None

    class MyForm(Form):
        foo = Field(raw_data=my_form_raw_data)

    form = MyForm().bind(request=req('post', **{'-submit': '', 'foo': 'bar'}))
    assert form.fields.foo.value == 'bar'


def test_custom_parsed_value():
    def my_form_parsed_data(**_):
        return 'this is custom parsed data'

    class MyForm(Form):
        foo = Field(parsed_data=my_form_parsed_data)

        class Meta:
            def actions__submit__post_handler(form, **_):
                pass  # pragma: no cover

    form = MyForm().bind(request=req('post', **{'-submit': ''}))
    assert form.fields.foo.value == 'this is custom parsed data'


def test_custom_parsed_value_none():
    def my_form_parsed_data(**_):
        return None

    class MyForm(Form):
        foo = Field(parsed_data=my_form_parsed_data)

        class Meta:
            def actions__submit__post_handler(form, **_):
                pass  # pragma: no cover

    form = MyForm().bind(request=req('post', **{'-submit': '', 'foo': 'bar'}))
    assert form.fields.foo.value == 'bar'


def test_parse(MyTestForm):
    # The spaces in the data are there to check that we strip input
    form = MyTestForm().bind(
        request=req(
            'post',
            **{
                'party': 'ABC ',
                'username': 'abc_foo ',
                'joined': ' 2014-12-12 01:02:03  ',
                'staff': ' true',
                'admin': 'false ',
                'manages': ['DEF  ', 'KTH '],
                'a_date': '  2014-02-12  ',
                'a_time': '  01:02:03  ',
                'multi_choice_field': ['a', 'b'],
                '-': '',
            },
        ),
    )

    assert [x._errors for x in values(form.fields)] == [set() for _ in keys(form.fields)]
    assert form.is_valid() is True, form.get_errors()
    assert form.fields['party'].parsed_data == 'ABC'
    assert form.fields['party'].value == 'ABC'

    assert form.fields['username'].parsed_data == 'abc_foo'
    assert form.fields['username'].value == 'abc_foo'

    assert form.fields['joined'].raw_data == '2014-12-12 01:02:03'
    assert form.fields['joined'].parsed_data == datetime(2014, 12, 12, 1, 2, 3)
    assert form.fields['joined'].value == datetime(2014, 12, 12, 1, 2, 3)

    assert form.fields['staff'].raw_data == 'true'
    assert form.fields['staff'].parsed_data is True
    assert form.fields['staff'].value is True

    assert form.fields['admin'].raw_data == 'false'
    assert form.fields['admin'].parsed_data is False
    assert form.fields['admin'].value is False

    assert form.fields['manages'].raw_data == ['DEF', 'KTH']
    assert form.fields['manages'].parsed_data == ['DEF', 'KTH']
    assert form.fields['manages'].value == ['DEF', 'KTH']

    assert form.fields['a_date'].raw_data == '2014-02-12'
    assert form.fields['a_date'].parsed_data == date(2014, 2, 12)
    assert form.fields['a_date'].value == date(2014, 2, 12)

    assert form.fields['a_time'].raw_data == '01:02:03'
    assert form.fields['a_time'].parsed_data == time(1, 2, 3)
    assert form.fields['a_time'].value == time(1, 2, 3)

    assert form.fields['multi_choice_field'].raw_data == ['a', 'b']
    assert form.fields['multi_choice_field'].parsed_data == ['a', 'b']
    assert form.fields['multi_choice_field'].value == ['a', 'b']
    assert form.fields['multi_choice_field'].is_list
    assert not form.fields['multi_choice_field']._errors
    assert form.fields['multi_choice_field'].rendered_value == 'a, b'

    instance = Struct(contact=Struct())
    form.apply(instance)
    assert instance == Struct(
        contact=Struct(joined=datetime(2014, 12, 12, 1, 2, 3)),
        party='ABC',
        staff=True,
        admin=False,
        username='abc_foo',
        manages=['DEF', 'KTH'],
        a_date=date(2014, 2, 12),
        a_time=time(1, 2, 3),
        not_editable='Some non-editable text',
        multi_choice_field=['a', 'b'],
    )


def test_parse_errors(MyTestForm):
    def post_validation(form, **_):
        form.add_error('General snafu')

    form = MyTestForm(post_validation=post_validation,).bind(
        request=req(
            'get',
            **dict(
                party='foo',
                username='bar_foo',
                joined='foo',
                staff='foo',
                admin='foo',
                a_date='foo',
                a_time='bar',
                multi_choice_field=['q', 'w'],
                **{'-submit': ''},
            ),
        ),
    )

    assert form.mode == FULL_FORM_FROM_REQUEST
    assert form.is_valid() is False, form.get_errors()

    assert form._errors == {'General snafu'}

    assert form.fields['party'].parsed_data == 'foo'
    assert form.fields['party']._errors == {'foo not in available choices'}
    assert form.fields['party'].value is None

    assert form.fields['username'].parsed_data == 'bar_foo'
    assert form.fields['username']._errors == {'Username must begin with "foo_"'}
    assert form.fields['username'].value is None

    assert form.fields['joined'].raw_data == 'foo'
    assert_errors_and_matches_reg_exp(
        form.fields['joined']._errors, 'Time data "foo" does not match any of the formats .*'
    )
    assert form.fields['joined'].parsed_data is None
    assert form.fields['joined'].value is None

    assert form.fields['staff'].raw_data == 'foo'
    assert form.fields['staff'].parsed_data is None
    assert form.fields['staff'].value is None

    assert form.fields['admin'].raw_data == 'foo'
    assert form.fields['admin'].parsed_data is None
    assert form.fields['admin'].value is None

    assert form.fields['a_date'].raw_data == 'foo'
    assert_errors_and_matches_reg_exp(
        form.fields['a_date']._errors, 'Time data "foo" does not match any of the formats.*'
    )
    assert form.fields['a_date'].parsed_data is None
    assert form.fields['a_date'].value is None
    assert form.fields['a_date'].rendered_value == form.fields['a_date'].raw_data

    assert form.fields['a_time'].raw_data == 'bar'
    assert_errors_and_matches_reg_exp(
        form.fields['a_time']._errors, 'Time data "bar" does not match any of the formats.*'
    )
    assert form.fields['a_time'].parsed_data is None
    assert form.fields['a_time'].value is None

    assert form.fields['multi_choice_field'].raw_data == ['q', 'w']
    assert_errors_and_matches_reg_exp(
        form.fields['multi_choice_field']._errors, "[qw] not in available choices", count=2
    )
    assert form.fields['multi_choice_field'].parsed_data == ['q', 'w']
    assert form.fields['multi_choice_field'].value is None

    with pytest.raises(AssertionError):
        form.apply(Struct())


def test_post_validation_and_error_checking_initial():
    timeline = []

    def capture_timeline(form):
        timeline.append(
            dict(
                mode=form.mode,
                is_valid=form.is_valid(),
                errors=form.get_errors(),
            )
        )

    def first__post_validation(form, field, **_):
        capture_timeline(form)
        field.add_error('first error')

    def second__post_validation(form, field, **_):
        capture_timeline(form)
        field.add_error('second error')

    class MyForm(Form):
        first = Field(post_validation=first__post_validation)
        second = Field(post_validation=second__post_validation)

    form = MyForm().bind(request=req('get'))
    capture_timeline(form)

    assert timeline == [
        {'mode': 'initials_from_get', 'is_valid': True, 'errors': {}},
        {'mode': 'initials_from_get', 'is_valid': False, 'errors': {'fields': {'first': {'first error'}}}},
        {
            'mode': 'initials_from_get',
            'is_valid': False,
            'errors': {'fields': {'first': {'first error'}, 'second': {'second error'}}},
        },
    ]


def test_post_validation_and_error_checking_full():
    timeline = []

    def capture_timeline(form):
        timeline.append(
            dict(
                mode=form.mode,
                is_valid=form.is_valid(),
                errors=form.get_errors(),
            )
        )

    def first__post_validation(form, field, **_):
        capture_timeline(form)
        field.add_error('first error')

    def second__post_validation(form, field, **_):
        capture_timeline(form)
        field.add_error('second error')

    def form__post_validation(form, **_):
        capture_timeline(form)
        form.add_error('global error')

    class MyForm(Form):
        first = Field(post_validation=first__post_validation)
        second = Field(post_validation=second__post_validation)

        class Meta:
            post_validation = form__post_validation

            def actions__submit__post_handler(form, **_):
                return form

    form = MyForm().bind(request=req('post', **{'-submit': '', 'first': 'First', 'second': 'Second'}))
    form.render_to_response()
    capture_timeline(form)

    assert timeline == [
        {'mode': 'full_form_from_request', 'is_valid': True, 'errors': {}},
        {'mode': 'full_form_from_request', 'is_valid': False, 'errors': {'fields': {'first': {'first error'}}}},
        {
            'mode': 'full_form_from_request',
            'is_valid': False,
            'errors': {'fields': {'first': {'first error'}, 'second': {'second error'}}},
        },
        {
            'mode': 'full_form_from_request',
            'is_valid': False,
            'errors': {'fields': {'first': {'first error'}, 'second': {'second error'}}, 'global': {'global error'}},
        },
    ]


def test_initial_from_instance():
    assert (
        Form(
            instance=Struct(a=Struct(b=7)),
            fields__foo=Field(attr='a__b'),
        )
        .bind(
            request=req('get'),
        )
        .fields.foo.initial
        == 7
    )


def test_initial_from_instance_override():
    assert (
        Form(
            instance=Struct(a=Struct(b=7)),
            fields__foo=Field(attr='a__b', initial=11),
        )
        .bind(
            request=req('get'),
        )
        .fields.foo.initial
        == 11
    )


def test_initial_from_instance_is_list():
    assert (
        Form(
            instance=Struct(a=Struct(b=[7])),
            fields__foo=Field(attr='a__b', is_list=True),
        )
        .bind(
            request=req('get'),
        )
        .fields.foo.initial
        == [7]
    )


def test_non_editable_from_initial():
    class MyForm(Form):
        foo = Field(editable=False, initial=':bar:')

    assert ':bar:' in MyForm().bind(request=req('get')).__html__()
    assert ':bar:' in MyForm().bind(request=req('post', **{'-': ''})).__html__()


def test_apply():
    form = Form(fields__foo=Field(initial=17, editable=False),).bind(
        request=req('get'),
    )
    assert Struct(foo=17) == form.apply(Struct())


def test_include():
    assert list(Form(fields__foo=Field(include=True)).bind(request=req('get')).fields.keys()) == ['foo']
    assert list(Form(fields__foo=Field(include=False)).bind(request=req('get')).fields.keys()) == []
    assert list(Form(fields__foo=Field(include=None)).bind(request=req('get')).fields.keys()) == []
    assert list(
        Form(fields__foo=Field(include=lambda form, field, **_: True)).bind(request=req('get')).fields.keys()
    ) == ['foo']
    assert (
        list(Form(fields__foo=Field(include=lambda form, field, **_: False)).bind(request=req('get')).fields.keys())
        == []
    )
    assert (
        list(Form(fields__foo=Field(include=lambda form, field, **_: None)).bind(request=req('get')).fields.keys())
        == []
    )


def test_declared_fields():
    form = Form(fields=dict(foo=Field(include=True), bar=Field(include=False),),).bind(
        request=req('get'),
    )
    assert list(form.iommi_namespace.fields.keys()) == ['foo', 'bar']
    assert list(form.fields.keys()) == ['foo']


def test_non_editable():
    actual = prettify(
        Form(
            fields__foo=Field(editable=False, input__attrs__custom=7, initial='11'),
        )
        .bind(
            request=req('get'),
        )
        .fields.foo.__html__()
    )

    expected = prettify(
        """
        <div>
            <label for="id_foo">Foo</label>
            <span custom="7" id="id_foo" name="foo">11</span>
        </div>
    """
    )

    assert actual == expected


def test_editable():
    actual = prettify(
        Form(
            fields__foo=Field(input__attrs__custom=7, initial='11'),
        )
        .bind(
            request=req('get'),
        )
        .fields.foo.__html__()
    )

    expected = prettify(
        """
        <div>
            <label for="id_foo">Foo</label>
            <input custom="7" id="id_foo" name="foo" type="text" value="11"/>
        </div>
    """
    )

    assert actual == expected


def test_non_editable_form():
    form = Form(
        editable=False,
        instance=Struct(foo=3, bar=4),
        fields=dict(
            foo=Field.integer(),
            bar=Field.integer(editable=False),
        ),
    ).bind(
        request=req('get', foo='1', bar='2'),
    )
    assert 3 == form.fields.foo.value
    assert 4 == form.fields.bar.value
    assert False is form.fields.foo.editable
    assert False is form.fields.bar.editable


def test_text_field():
    rendered_form = str(Form(fields__foo=Field.text()).bind(request=req('get')))
    foo = BeautifulSoup(rendered_form, 'html.parser').find(id='id_foo')
    assert foo.name == 'input'
    assert get_attrs(foo, ['type']) == {'type': 'text'}


def test_textarea_field():
    form = Form(fields__foo=Field.textarea(initial='test')).bind(request=req('get'))
    assert form.fields.foo.initial == 'test'
    assert form.fields.foo.value == 'test'
    assert form.fields.foo.rendered_value == 'test'
    rendered_form = str(form)
    foo = BeautifulSoup(rendered_form, 'html.parser').find(id='id_foo')
    assert foo.name == 'textarea', rendered_form
    assert get_attrs(foo, ['type']) == {'type': None}
    assert foo.text == 'test'
    assert 'value="test">' not in rendered_form


def test_integer_field():
    assert (
        Form(
            fields__foo=Field.integer(),
        )
        .bind(request=req('get', foo=' 7  '))
        .fields.foo.parsed_data
        == 7
    )

    actual_errors = Form(fields__foo=Field.integer()).bind(request=req('get', foo=' foo  ')).fields.foo._errors
    assert_errors_and_matches_reg_exp(actual_errors, r"invalid literal for int\(\) with base 10: 'foo'")


def test_float_field():
    assert Form(fields__foo=Field.float()).bind(request=req('get', foo=' 7.3  ')).fields.foo.parsed_data == 7.3
    assert Form(fields__foo=Field.float()).bind(request=req('get', foo=' foo  ')).fields.foo._errors == {
        "could not convert string to float: foo"
    }


def test_email_field():
    assert Form(fields__foo=Field.email()).bind(request=req('get', foo=' 5  ')).fields.foo._errors == {
        u'Enter a valid email address.'
    }
    assert Form(fields__foo=Field.email()).bind(request=req('get', foo='foo@example.com')).is_valid()


def test_phone_field():
    assert Form(fields__foo=Field.phone_number()).bind(request=req('get', foo=' asdasd  ')).fields.foo._errors == {
        u'Please use format +<country code> (XX) XX XX. Example of US number: +1 (212) 123 4567 or +1 212 123 4567'
    }
    assert Form(fields__foo=Field.phone_number()).bind(request=req('get', foo='+1 (212) 123 4567')).is_valid()
    assert Form(fields__foo=Field.phone_number()).bind(request=req('get', foo='+46 70 123 123')).is_valid()


def test_render_template_string():
    form = Form(fields__foo=Field(_name='foo', template=Template('{{ field.value }} {{ field.display_name }}')))
    form = form.bind(request=req('get', foo='7'))
    assert form.fields.foo.__html__() == '7 Foo'


def test_render_template():
    assert '<form' in Form(fields__foo=Field()).bind(request=req('get', foo='7')).__html__()


def test_render_on_dunder_html():
    form = Form(fields__foo=Field()).bind(request=req('get', foo='7'))
    assert remove_csrf(form.__html__()) == remove_csrf(form.__html__())  # used by jinja2


def test_render_attrs():
    assert (
        str(Form(fields__foo=Field(attrs={'foo': '1'})).bind(request=req('get', foo='7')).fields.foo.attrs)
        == ' foo="1"'
    )
    assert str(Form(fields__foo=Field()).bind(request=req('get', foo='7')).fields.foo.attrs) == ''
    assert render_attrs(dict(foo='"foo"')) == ' foo="&quot;foo&quot;"'


def test_render_attrs_new_style():
    assert (
        str(Form(fields__foo=Field(_name='foo', attrs__foo='1')).bind(request=req('get', foo='7')).fields.foo.attrs)
        == ' foo="1"'
    )
    assert str(Form(fields__foo=Field(_name='foo')).bind(request=req('get', foo='7')).fields.foo.attrs) == ''


def test_render_attrs_bug_with_curly_brace():
    assert render_attrs(dict(foo='{foo}')) == ' foo="{foo}"'


def test_getattr_path():
    assert getattr_path(Struct(a=1), 'a') == 1
    assert getattr_path(Struct(a=Struct(b=2)), 'a__b') == 2
    with pytest.raises(AttributeError):
        getattr_path(Struct(a=2), 'b')

    assert getattr_path(Struct(a=None), 'a__b__c__d') is None


def test_setattr_path():
    assert getattr_path(setattr_path(Struct(a=0), 'a', 1), 'a') == 1
    assert getattr_path(setattr_path(Struct(a=Struct(b=0)), 'a__b', 2), 'a__b') == 2

    with pytest.raises(AttributeError):
        setattr_path(Struct(a=1), 'a__b', 1)


def test_multi_select_with_one_value_only():
    assert (
        Form(
            fields__foo=Field.multi_choice(_name='foo', choices=['a', 'b']),
        )
        .bind(request=req('get', foo=['a']))
        .fields.foo.value
        == ['a']
    )


def test_render_misc_attributes():
    class MyForm(Form):
        foo = Field(
            attrs__class=dict(**{'@@@@21@@@@': True}),
            input__attrs__class=dict(**{'###5###': True}),
            label__attrs__class=dict(**{'$$$11$$$': True}),
            help_text='^^^13^^^',
            display_name='***17***',
            attrs__id='$$$$5$$$$$',
        )

    table = MyForm().bind(request=req('get', foo='!!!7!!!')).__html__()
    assert '!!!7!!!' in table
    assert '###5###' in table
    assert '$$$11$$$' in table
    assert '^^^13^^^' in table
    assert '***17***' in table
    assert '@@@@21@@@@' in table
    assert 'id="$$$$5$$$$$"' in table


def test_heading():
    assert '>#foo#</' in Form(fields__heading=Field.heading(display_name='#foo#')).bind(request=req('get')).__html__()


def test_none_title_from_display_name():
    assert Form(fields__foo=Field(display_name=None)).bind(request=req('get')).fields.foo.label is None


def test_info():
    form = Form(fields__foo=Field.info(value='#foo#')).bind(request=req('get'))
    assert form.is_valid() is True, form.get_errors()
    assert '#foo#' in form.__html__()


def test_radio():
    choices = [
        'a',
        'b',
        'c',
    ]
    req('get')
    form = Form(fields__foo=Field.radio(choices=choices),).bind(
        request=req('get', foo='a'),
    )
    soup = BeautifulSoup(form.__html__(), 'html.parser')
    items = [x for x in soup.find_all('input') if x.attrs['type'] == 'radio']
    assert len(items) == 3
    assert [x.attrs['value'] for x in items if 'checked' in x.attrs] == ['a']


def test_radio_full_render():
    choices = [
        'a',
        'b',
        'c',
    ]
    req('get')
    form = Form(fields__foo=Field.radio(choices=choices),).bind(
        request=req('get', foo='a'),
    )
    first = form.fields.foo.__html__()
    second = form.fields.foo.__html__()
    assert first == second
    actual = prettify(first)
    expected = prettify(
        """
<div>
    <label for="id_foo">Foo</label>

    <div>

        <input type="radio" value="a" name="foo" id="id_foo_1" name="foo" checked/>
        <label for="id_foo_1">a</label>

    </div>

    <div>

        <input type="radio" value="b" name="foo" id="id_foo_2" name="foo" />
        <label for="id_foo_2">b</label>

    </div>

    <div>

        <input type="radio" value="c" name="foo" id="id_foo_3" name="foo" />
        <label for="id_foo_3">c</label>

    </div>

</div>

    """
    )
    assert actual == expected


def test_hidden():
    soup = BeautifulSoup(Form(fields__foo=Field.hidden()).bind(request=req('get', foo='1')).__html__(), 'html.parser')
    x = soup.find(id='id_foo')
    assert get_attrs(x, ['type', 'name', 'value']) == dict(type='hidden', name='foo', value='1')


def test_hidden_with_name():
    class MyPage(Page):
        baz = Form(
            fields__foo=Field.hidden(),
            attrs__method='get',
        )

    page = MyPage().bind(request=req('get', **{'foo': '1'}))
    rendered_page = page.__html__()

    assert page.parts.baz._is_bound
    assert page.parts.baz.mode == INITIALS_FROM_GET

    soup = BeautifulSoup(rendered_page, 'html.parser')
    actual = {
        (x.attrs['type'], x.attrs.get('name'), x.attrs['value'])
        for x in soup.find_all('input')
        if x.attrs['type'] == 'hidden'
    }
    expected = {
        ('hidden', 'foo', '1'),
    }

    assert actual == expected


def test_password():
    assert ' type="password" ' in Form(fields__foo=Field.password()).bind(request=req('get', foo='1')).__html__()


def test_choice_not_required():
    class MyForm(Form):
        foo = Field.choice(required=False, choices=['bar'])

    assert MyForm().bind(request=req('post', **{'foo': 'bar', '-': ''})).fields.foo.value == 'bar'
    assert MyForm().bind(request=req('post', **{'foo': '', '-': ''})).fields.foo.value is None


def test_multi_choice():
    soup = BeautifulSoup(
        Form(fields__foo=Field.multi_choice(choices=['a']))
        .bind(
            request=req('get', foo=['0']),
        )
        .__html__(),
        'html.parser',
    )
    assert [x.attrs['multiple'] for x in soup.find_all('select')] == ['']


@pytest.mark.django
def test_help_text_from_model():
    from tests.models import Foo

    assert (
        Form(
            model=Foo,
            fields__foo=Field.from_model(model=Foo, model_field_name='foo'),
        )
        .bind(
            request=req('get', foo='1'),
        )
        .fields.foo.help_text
        == 'foo_help_text'
    )


@pytest.mark.django_db
def test_display_name_callable():
    from tests.models import Foo

    sentinel = '#### foo ####'
    form = Form(
        auto__model=Foo,
        auto__include=['foo'],
        fields__foo__display_name=lambda **_: sentinel,
    ).bind(request=req('get', foo='1'))
    assert sentinel in form.__html__()


@pytest.mark.django_db
def test_help_text_from_model2():
    from tests.models import Foo, Bar

    # simple integer field
    form = Form(
        auto__model=Foo,
        auto__include=['foo'],
    ).bind(
        request=req('get', foo='1'),
    )
    assert list(form.fields.keys()) == ['foo']
    assert form.fields.foo.model_field is Foo._meta.get_field('foo')
    assert form.fields.foo.help_text == 'foo_help_text'

    # foreign key field
    Bar.objects.create(foo=Foo.objects.create(foo=1))
    form = Form(auto__model=Bar, auto__include=['foo']).bind(request=req('get'))
    assert form.fields.foo.help_text == 'bar_help_text'
    assert form.fields.foo.model is Foo


@pytest.mark.django_db
def test_multi_choice_queryset():
    from django.contrib.auth.models import User

    user = User.objects.create(username='foo')
    user2 = User.objects.create(username='foo2')
    user3 = User.objects.create(username='foo3')

    class MyForm(Form):
        foo = Field.multi_choice_queryset(attr=None, choices=User.objects.filter(username=user.username))

    assert [x.pk for x in MyForm().bind(request=req('get')).fields.foo.choices] == [user.pk]
    assert MyForm().bind(request=req('get', foo=smart_str(user2.pk))).fields.foo._errors == {
        'User matching query does not exist.'
    }
    assert MyForm().bind(request=req('get', foo=[smart_str(user2.pk), smart_str(user3.pk)])).fields.foo._errors == {
        'User matching query does not exist.'
    }

    form = MyForm().bind(request=req('get', foo=[smart_str(user.pk)]))
    assert form.fields.foo._errors == set()
    result = form.__html__()
    assert (
        str(BeautifulSoup(result, "html.parser").select('#id_foo')[0])
        == '<select class="select2_enhance" data-choices-endpoint="/choices" data-placeholder="" id="id_foo" multiple="" name="foo">\n<option label="foo" selected="selected" value="1">foo</option>\n</select>'
    )


@pytest.mark.django_db
def test_choice_queryset():
    from django.contrib.auth.models import User

    user = User.objects.create(username='foo')
    user2 = User.objects.create(username='foo2')
    User.objects.create(username='foo3')

    class MyForm(Form):
        foo = Field.choice_queryset(attr=None, choices=User.objects.filter(username=user.username))

    assert [x.pk for x in MyForm().bind(request=req('get')).fields.foo.choices] == [user.pk]
    assert MyForm().bind(request=req('get', foo=smart_str(user2.pk))).fields.foo._errors == {
        'User matching query does not exist.'
    }

    form = MyForm().bind(request=req('get', foo=[smart_str(user.pk)]))
    assert form.fields.foo._errors == set()
    result = form.__html__()
    assert (
        str(BeautifulSoup(result, "html.parser").select('#id_foo')[0])
        == '<select class="select2_enhance" data-choices-endpoint="/choices" data-placeholder="" id="id_foo" name="foo">\n<option label="foo" selected="selected" value="1">foo</option>\n</select>'
    )


@pytest.mark.django_db
def test_choice_queryset_do_not_cache():
    from django.contrib.auth.models import User

    User.objects.create(username='foo')

    class MyForm(Form):
        foo = Field.choice_queryset(attr=None, choices=User.objects.all(), template='iommi/form/choice.html')

    # There is just one user, check that we get it
    form = MyForm().bind(request=req('get'))
    assert form.fields.foo._errors == set()

    assert (
        str(BeautifulSoup(form.__html__(), "html.parser").select('select')[0])
        == '<select class="select2_enhance" id="id_foo" name="foo">\n<option value="1">foo</option>\n</select>'
    )

    # Now create a new queryset, check that we get two!
    User.objects.create(username='foo2')
    form = MyForm().bind(request=req('get'))
    assert form.fields.foo._errors == set()
    assert (
        str(BeautifulSoup(form.__html__(), "html.parser").select('select')[0])
        == '<select class="select2_enhance" id="id_foo" name="foo">\n<option value="1">foo</option>\n<option value="2">foo2</option>\n</select>'
    )


@pytest.mark.django_db
def test_choice_queryset_do_not_look_up_by_default():
    from django.contrib.auth.models import User

    user = User.objects.create(username='foo')

    class MyForm(Form):
        foo = Field.choice_queryset(attr=None, choices=User.objects.all())

    form = MyForm().bind(request=req('get'))
    assert form.fields.foo._errors == set()

    # The list should be empty because options are retrieved via ajax when needed
    assert (
        str(BeautifulSoup(form.__html__(), "html.parser").select('select')[0])
        == '<select class="select2_enhance" data-choices-endpoint="/choices" data-placeholder="" id="id_foo" name="foo">\n</select>'
    )
    assert form.fields.foo.input.template is not None

    # Now check that it renders the selected value
    form = MyForm(fields__foo__initial=user).bind(request=req('get'))
    assert form.fields.foo.value == user
    assert form.fields.foo._errors == set()

    assert form.fields.foo.input.template is not None

    # language=HTML
    expected = (
        '<select class="select2_enhance" data-choices-endpoint="/choices" data-placeholder="" id="id_foo" name="foo">\n<option label="foo" selected="selected" value="1">foo</option>\n</select>'
    )
    assert str(BeautifulSoup(form.__html__(), "html.parser").select('select')[0]) == expected


@pytest.mark.django
def test_field_from_model():
    from tests.models import Foo

    class FooForm(Form):
        foo = Field.from_model(Foo, 'foo')

        class Meta:
            model = Foo

    assert FooForm().bind(request=req('get', foo='1')).fields.foo.value == 1
    assert not FooForm().bind(request=req('get', foo='asd')).is_valid()


@pytest.mark.django
def test_fields_from_model():
    class TestForm(Form):

        f_float = Field.from_model(FormFromModelTest, 'f_float')

        class Meta:
            auto__model = FormFromModelTest
            auto__include = ['f_int']

    assert list(keys(TestForm().bind().fields)) == ['f_int', 'f_float']


@pytest.mark.django_db
def test_field_from_model_foreign_key_choices():
    from tests.models import Foo, Bar

    foo = Foo.objects.create(foo=1)
    foo2 = Foo.objects.create(foo=2)
    Bar.objects.create(foo=foo)
    Bar.objects.create(foo=foo2)

    class FooForm(Form):
        # Choices is a lambda here to avoid Field.field_choice_queryset grabbing the model from the queryset object
        foo = Field.from_model(Bar, 'foo', choices=lambda form, field, **_: Foo.objects.all())

    assert list(FooForm().bind(request=req('get')).fields.foo.choices) == list(Foo.objects.all())
    form = FooForm().bind(request=req('post', foo=str(foo2.pk)))
    bar = Bar()
    form.apply(bar)
    bar.save()
    assert bar.foo == foo2
    assert Bar.objects.get(pk=bar.pk).foo == foo2


@pytest.mark.django_db
def test_field_validate_foreign_key_does_not_exist():
    from tests.models import Foo, FieldFromModelForeignKeyTest

    foo = Foo.objects.create(foo=17)
    assert Foo.objects.count() == 1

    class MyForm(Form):
        class Meta:
            fields = Form.fields_from_model(model=FieldFromModelForeignKeyTest)

    assert MyForm().bind(request=req('post', foo_fk=foo.pk)).is_valid() is True
    assert MyForm().bind(request=req('post', foo_fk=foo.pk + 1)).is_valid() is False


@pytest.mark.django
def test_form_default_fields_from_model():
    from tests.models import Foo

    class FooForm(Form):
        class Meta:
            fields = Form.fields_from_model(model=Foo)
            fields__bar = Field.text(attr=None)

    assert set(FooForm().bind(request=req('get')).fields.keys()) == {'foo', 'bar'}
    assert FooForm().bind(request=req('get', foo='1')).fields.foo.value == 1
    assert not FooForm().bind(request=req('get', foo='asd')).is_valid()


@pytest.mark.django
@pytest.mark.filterwarnings("ignore:Model 'tests.foomodel' was already registered")
def test_field_from_model_required():
    from django.db.models import TextField, Model

    class FooModel(Model):
        a = TextField(blank=True, null=True)
        b = TextField(blank=True, null=False)
        c = TextField(blank=False, null=True)
        d = TextField(blank=False, null=False)

    assert not Field.from_model(FooModel, 'a').refine_done().required
    assert not Field.from_model(FooModel, 'b').refine_done().required
    assert not Field.from_model(FooModel, 'c').refine_done().required
    assert Field.from_model(FooModel, 'd').refine_done().required


@pytest.mark.django
@pytest.mark.filterwarnings("ignore:Model 'tests.foomodel' was already registered")
def test_field_from_model_label():
    from django.db.models import TextField, Model

    class FieldFromModelModel(Model):
        a = TextField(verbose_name='FOOO bar FOO')

    assert Field.from_model(FieldFromModelModel, 'a').refine_done().display_name == 'FOOO bar FOO'


@pytest.mark.django_db
def test_form_from_model_valid_form():
    from tests.models import FormFromModelTest

    assert [
        x.value
        for x in values(
            Form(
                auto__model=FormFromModelTest,
                auto__include=['f_int', 'f_float', 'f_bool'],
            )
            .bind(
                request=req('get', f_int='1', f_float='1.1', f_bool='true'),
            )
            .fields
        )
    ] == [1, 1.1, True]


@pytest.mark.django_db
def test_form_from_model_error_message_include():
    from tests.models import FormFromModelTest

    with pytest.raises(AssertionError) as e:
        Form(auto__model=FormFromModelTest, auto__include=['does_not_exist', 'f_float']).bind(request=None)

    assert (
        str(e.value)
        == 'You can only include fields that exist on the model: does_not_exist specified but does not exist\n'
        'Existing fields:\n'
        '    f_bool\n'
        '    f_file\n'
        '    f_float\n'
        '    f_int\n'
        '    f_int_excluded\n'
        '    id\n'
        '    pk'
    )


@pytest.mark.django_db
def test_form_from_model_error_message_exclude():
    from tests.models import FormFromModelTest

    with pytest.raises(AssertionError) as e:
        Form(auto__model=FormFromModelTest, auto__exclude=['does_not_exist', 'f_float']).bind(request=None)

    assert (
        str(e.value)
        == 'You can only exclude fields that exist on the model: does_not_exist specified but does not exist\n'
        'Existing fields:\n'
        '    f_bool\n'
        '    f_file\n'
        '    f_float\n'
        '    f_int\n'
        '    f_int_excluded\n'
        '    id\n'
        '    pk'
    )


@pytest.mark.django
def test_form_from_model_invalid_form():
    from tests.models import FormFromModelTest

    actual_errors = [
        x._errors
        for x in values(
            Form(
                auto__model=FormFromModelTest,
                auto__exclude=['f_int_excluded'],
            )
            .bind(
                request=req('get', f_int='1.1', f_float='true', f_bool='asd', f_file='foo'),
            )
            .fields
        )
    ]

    assert len(actual_errors) == 4
    assert {'could not convert string to float: true'} in actual_errors
    assert {u'asd is not a valid boolean value'} in actual_errors
    assert {"invalid literal for int() with base 10: '1.1'"} in actual_errors or {
        "invalid literal for int() with base 10: u'1.1'"
    } in actual_errors


@pytest.mark.django
def test_field_from_model_supports_all_types():
    from tests.models import Foo

    from django.db.models import fields

    not_supported = []
    blacklist = {
        'Field',
        'NullBooleanField',
        'BinaryField',
        'IPAddressField',
        'DurationField',
    }
    field_type_names = [x for x in dir(fields) if x.endswith('Field') and x not in blacklist]

    for name in field_type_names:
        field_type = getattr(fields, name)
        try:
            Field.from_model(model=Foo, model_field=field_type())
        except AssertionError:  # pragma: no cover
            not_supported.append(name)

    assert not_supported == []


@pytest.mark.django
def test_field_from_model_blank_handling():
    from tests.models import Foo

    from django.db.models import CharField

    subject = Field.from_model(model=Foo, model_field=CharField(null=True, blank=False)).refine_done()
    assert True is subject.parse_empty_string_as_none

    subject = Field.from_model(model=Foo, model_field=CharField(null=False, blank=True)).refine_done()
    assert False is subject.parse_empty_string_as_none


@pytest.mark.django
def test_overriding_parse_empty_string_as_none_in_shortcut():
    from tests.models import Foo

    from django.db.models import CharField

    s = Shortcut(
        call_target=Field.text,
        parse_empty_string_as_none='foo',
    )
    # test overriding parse_empty_string_as_none
    x = member_from_model(
        cls=Field,
        model=Foo,
        model_field=CharField(blank=True),
        factory_lookup={CharField: s},
        factory_lookup_register_function=register_field_factory,
        defaults_factory=field_defaults_factory,
    ).refine_done()

    assert 'foo' == x.parse_empty_string_as_none


@pytest.mark.django_db
def test_field_from_model_foreign_key():
    from django.db.models import QuerySet
    from tests.models import Foo, FieldFromModelForeignKeyTest

    Foo.objects.create(foo=2)
    Foo.objects.create(foo=3)
    Foo.objects.create(foo=5)

    class MyForm(Form):
        c = Field.from_model(FieldFromModelForeignKeyTest, 'foo_fk')

    form = MyForm().bind(request=req('get'))
    choices = form.fields.c.choices
    assert isinstance(choices, QuerySet)
    assert set(choices) == set(Foo.objects.all())


@pytest.mark.django_db
def test_field_from_model_many_to_many():
    from django.db.models import QuerySet
    from tests.models import Foo, FieldFromModelManyToManyTest

    Foo.objects.create(foo=2)
    b = Foo.objects.create(foo=3)
    c = Foo.objects.create(foo=5)

    class MyForm(Form):
        foo_many_to_many = Field.from_model(FieldFromModelManyToManyTest, 'foo_many_to_many')

    form = MyForm().bind(request=req('get'))
    choices = form.fields.foo_many_to_many.choices

    assert isinstance(choices, QuerySet)
    assert set(choices) == set(Foo.objects.all())
    m2m = FieldFromModelManyToManyTest.objects.create()
    assert set(MyForm(instance=m2m).bind(request=req('get')).fields.foo_many_to_many.initial) == set()
    m2m.foo_many_to_many.add(b)
    assert set(MyForm(instance=m2m).bind(request=req('get')).fields.foo_many_to_many.initial) == {b}
    m2m.foo_many_to_many.add(c)
    assert set(MyForm(instance=m2m).bind(request=req('get')).fields.foo_many_to_many.initial) == {b, c}


@pytest.mark.django_db
def test_field_from_model_many_to_many_editable():
    from django.db.models import QuerySet
    from tests.models import Foo, FieldFromModelManyToManyTest

    Foo.objects.create(foo=2)

    class MyForm(Form):
        foo_many_to_many = Field.from_model(FieldFromModelManyToManyTest, 'foo_many_to_many')
        foo_many_to_many_read_only = Field.from_model(FieldFromModelManyToManyTest, 'foo_many_to_many', editable=False)

    form = MyForm().bind(request=req('get'))
    choices = form.fields.foo_many_to_many.choices
    read_only_choices = form.fields.foo_many_to_many_read_only.choices

    assert isinstance(choices, QuerySet)
    assert isinstance(read_only_choices, QuerySet)


@pytest.mark.django_db
def test_field_from_model_many_to_one_foreign_key():
    from tests.models import Bar

    assert (
        set(
            Form(auto__model=Bar, fields__foo__call_target=Field.from_model)
            .bind(
                request=req('get'),
            )
            .fields.keys()
        )
        == {'foo'}
    )


@pytest.mark.django
def test_register_field_factory():
    from tests.models import FooField, RegisterFieldFactoryTest

    register_field_factory(FooField, factory=lambda **kwargs: 7)

    assert Field.from_model(RegisterFieldFactoryTest, 'foo') == 7


def shortcut_test(shortcut, raw_and_parsed_data_tuples, normalizing=None, is_list=False):
    if normalizing is None:
        normalizing = []

    SENTINEL = object()

    def test_empty_string_data():
        f = Form(fields__foo=shortcut(required=False,),).bind(
            request=req('get', foo=''),
        )
        assert not f.get_errors()
        assert f.fields.foo.value in (None, [])
        assert f.fields.foo.rendered_value == ''

    def test_empty_data():
        f = Form(fields__foo=shortcut(required=False,),).bind(
            request=req('get'),
        )
        assert not f.get_errors()
        assert f.fields.foo.value in (None, [])

    def test_editable_false():
        f = Form(fields__foo=shortcut(required=False, initial=SENTINEL, editable=False),).bind(
            request=req('get', foo='asdasasd'),
        )
        assert not f.get_errors()
        assert f.fields.foo.value is SENTINEL

    def test_editable_false_list():
        f = Form(fields__foo=shortcut(required=False, initial=[SENTINEL], editable=False),).bind(
            request=req('get', foo='asdasasd'),
        )
        assert not f.get_errors()
        assert f.fields.foo.value == [SENTINEL]

    def test_roundtrip_from_initial_to_raw_string():
        for raw, initial in raw_and_parsed_data_tuples:
            form = Form(fields__foo=shortcut(required=True, initial=initial),).bind(
                request=req('get'),
            )
            assert not form.get_errors()
            f = form.fields.foo
            assert not f.is_list
            assert initial == f.value
            assert raw == f.rendered_value, 'Roundtrip failed'

    def test_roundtrip_from_initial_to_raw_string_list():
        for raw, initial in raw_and_parsed_data_tuples:
            form = Form(fields__foo=shortcut(required=True, initial=initial),).bind(
                request=req('get'),
            )
            assert not form.get_errors()
            f = form.fields.foo
            assert f.initial == initial
            assert f.is_list
            assert f.value == initial
            assert ', '.join([str(x) for x in raw]) == f.rendered_value, 'Roundtrip failed'

    def test_roundtrip_from_raw_string_to_initial():
        for raw, initial in raw_and_parsed_data_tuples:
            form = Form(fields__foo=shortcut(required=True,),).bind(
                request=req('get', foo=raw),
            )
            assert not form.get_errors(), 'input: %s' % raw
            f = form.fields.foo
            assert f.raw_data == raw
            assert f.value == initial
            if f.is_list:
                if initial:
                    assert [type(x) for x in f.value] == [type(x) for x in initial]
            else:
                assert type(f.value) == type(initial)

    def test_normalizing():
        for non_normalized, normalized in normalizing:
            form = Form(fields__foo=shortcut(required=True,),).bind(
                request=req('get', foo=non_normalized),
            )
            assert not form.get_errors()
            assert form.fields.foo.rendered_value == normalized

    def test_parse():
        for raw, parsed in raw_and_parsed_data_tuples:
            form = Form(fields__foo=shortcut(required=True,),).bind(
                request=req('get', foo=raw),
            )
            assert not form.get_errors(), 'input: %s' % raw
            f = form.fields.foo
            assert f.raw_data == raw
            if parsed is None and f.is_list:
                parsed = []
            assert f.parsed_data == parsed

    test_roundtrip_from_raw_string_to_initial()
    test_empty_string_data()
    test_empty_data()
    test_normalizing()
    test_parse()

    if is_list:
        test_roundtrip_from_initial_to_raw_string_list()
        test_editable_false_list()
    else:
        test_roundtrip_from_initial_to_raw_string()
        test_editable_false()


def test_datetime():
    shortcut_test(
        Field.datetime,
        raw_and_parsed_data_tuples=[
            ('2001-02-03 12:13:14', datetime(2001, 2, 3, 12, 13, 14)),
        ],
        normalizing=[
            ('2001-02-03 12:13', '2001-02-03 12:13:00'),
            ('2001-02-03 12', '2001-02-03 12:00:00'),
        ],
    )


def test_date():
    shortcut_test(
        Field.date,
        raw_and_parsed_data_tuples=[
            ('2001-02-03', date(2001, 2, 3)),
        ],
    )


def test_time():
    shortcut_test(
        Field.time,
        raw_and_parsed_data_tuples=[
            ('12:34:56', time(12, 34, 56)),
        ],
        normalizing=[
            ('2:34:56', '02:34:56'),
        ],
    )


def test_integer():
    shortcut_test(
        Field.integer,
        raw_and_parsed_data_tuples=[
            ('123', 123),
        ],
        normalizing=[
            ('00123', '123'),
        ],
    )


def test_float():
    shortcut_test(
        Field.float,
        raw_and_parsed_data_tuples=[
            ('123.0', 123.0),
            ('123.123', 123.123),
        ],
        normalizing=[
            ('123', '123.0'),
            ('00123', '123.0'),
            ('00123.123', '123.123'),
        ],
    )


def test_multi_choice_shortcut():
    shortcut_test(
        Namespace(
            call_target=Field.multi_choice,
            choices=['a', 'b', 'c'],
        ),
        is_list=True,
        raw_and_parsed_data_tuples=[
            (['b', 'c'], ['b', 'c']),
            ([], None),
        ],
    )


def test_choice_shortcut():
    shortcut_test(
        Namespace(
            call_target=Field.choice,
            choices=[1, 2, 3],
        ),
        raw_and_parsed_data_tuples=[
            ('1', 1),
        ],
    )


def test_render_custom():
    sentinel = '!!custom!!'
    assert (
        sentinel
        in Form(fields__foo=Field(initial='not sentinel value', render_value=lambda form, field, value: sentinel))
        .bind(request=req('get'))
        .__html__()
    )


def test_boolean_initial_true():
    fields = dict(
        foo=Field.boolean(initial=True),
        bar=Field(required=False),
    )

    def submit(form, **_):
        pass  # pragma: no cover

    form = Form(fields=fields).bind(request=req('get'))
    assert form.fields.foo.value is True

    # If there are arguments, but not for key foo it means checkbox for foo has been unchecked.
    # Field foo should therefore be false.
    form = Form(fields=fields, actions__submit__post_handler=submit).bind(
        request=RequestFactory().get('/', dict(bar='baz', **{'-submit': ''}))
    )
    assert form.fields.foo.value is False

    form = Form(fields=fields, actions__submit__post_handler=submit).bind(
        request=RequestFactory().get('/', dict(foo='on', bar='baz', **{'-submit': ''}))
    )
    assert form.fields.foo.value is True


def test_file():
    class FooForm(Form):
        foo = Field.file(required=False)

    file_data = '1'
    fake_file = StringIO(file_data)

    form = FooForm().bind(request=req('post', foo=fake_file))
    instance = Struct(foo=None)
    assert form.is_valid() is True, form.get_errors()
    form.apply(instance)
    assert instance.foo.file.getvalue() == b'1'

    # Non-existent form entry should not overwrite data
    form = FooForm().bind(request=req('post', foo=''))
    assert form.is_valid(), form.get_errors()
    form.apply(instance)
    assert instance.foo.file.getvalue() == b'1'

    form = FooForm().bind(request=req('post'))
    assert form.is_valid(), form.get_errors()
    form.apply(instance)
    assert instance.foo.file.getvalue() == b'1'


@pytest.mark.django
def test_file_no_roundtrip():
    class FooForm(Form):
        foo = Field.file(is_valid=lambda form, field, parsed_data: (False, 'invalid!'))

    fake_file = BytesIO(b'binary_content_here')

    form = FooForm().bind(request=req('post', foo=fake_file))
    assert form.is_valid() is False, form.get_errors()
    assert 'binary_content_here' not in form.__html__()


@pytest.mark.django
def test_mode_full_form_from_request():
    class FooForm(Form):
        foo = Field(required=True)
        bar = Field(required=True)
        baz = Field.boolean(initial=True)

        class Meta:
            @classmethod
            def actions__submit__post_handler(form, **_):
                pass  # pragma: no cover

    # empty POST
    form = FooForm().bind(request=req('post', **{'-submit': ''}))
    assert form.is_valid() is False, form.get_errors()
    assert form._errors == set()
    assert form.fields.foo._errors == {'This field is required'}
    assert form.fields['bar']._errors == {'This field is required'}
    assert form.fields['baz']._errors == set()  # not present in POST request means false

    form = FooForm().bind(
        request=req(
            'post',
            **{
                'foo': 'x',
                'bar': 'y',
                'baz': 'false',
                '-submit': '',
            },
        )
    )
    assert form.is_valid() is True, form.get_errors()
    assert form.fields['baz'].value is False

    # all params in GET
    form = FooForm().bind(request=req('get', **{'-submit': ''}))
    assert form.is_valid() is False, form.get_errors()
    assert form.fields.foo._errors == {'This field is required'}
    assert form.fields['bar']._errors == {'This field is required'}
    assert form.fields['baz']._errors == set()  # not present in POST request means false

    form = FooForm().bind(
        request=req(
            'get',
            **{
                'foo': 'x',
                'bar': 'y',
                'baz': 'on',
                '-submit': '',
            },
        )
    )
    assert not form._errors
    assert not form.fields.foo._errors

    assert form.is_valid() is True, form.get_errors()


def test_mode_initials_from_get():
    class FooForm(Form):
        foo = Field(required=True)
        bar = Field(required=True)
        baz = Field.boolean(initial=True)

    # empty GET
    form = FooForm().bind(request=req('get'))
    assert form.is_valid() is True, form.get_errors()

    # initials from GET
    form = FooForm().bind(request=req('get', foo='foo_initial'))
    assert form.is_valid() is True, form.get_errors()
    assert form.fields.foo.value == 'foo_initial'

    assert form.fields.foo._errors == set()
    assert form.fields['bar']._errors == set()
    assert form.fields['baz']._errors == set()


def test_form_errors_function():
    class MyForm(Form):
        foo = Field(is_valid=lambda **_: (False, 'field error'))

        class Meta:
            def actions__submit__post_handler(form, **_):
                pass  # pragma: no cover

    def post_validation(form, **_):
        form.add_error('global error')

    assert (
        MyForm(
            post_validation=post_validation,
        )
        .bind(
            request=req('post', **{'-submit': '', 'foo': 'asd'}),
        )
        .get_errors()
        == {'global': {'global error'}, 'fields': {'foo': {'field error'}}}
    )


@pytest.mark.django
@pytest.mark.filterwarnings("ignore:Model 'tests.foomodel' was already registered")
def test_null_field_factory():
    from django.db import models

    class ShouldBeNullField(models.Field):
        pass

    class NullFieldFactoryModel(models.Model):
        should_be_null = ShouldBeNullField()
        foo = models.IntegerField()

    register_field_factory(ShouldBeNullField, factory=None)

    form = Form(auto__model=NullFieldFactoryModel).bind(request=req('get'))
    assert list(form.fields.keys()) == ['foo']


@override_settings(DEBUG=True)
@pytest.mark.django_db
@pytest.mark.filterwarnings("ignore:Model 'tests.foomodel' was already registered")
def test_choice_queryset_ajax_attrs_direct():
    from django.contrib.auth.models import User

    User.objects.create(username='foo')
    user2 = User.objects.create(username='bar')

    class MyForm(Form):
        class Meta:
            _name = 'form_name'

        username = Field.choice_queryset(choices=User.objects.all().order_by('username'))
        not_returning_anything = Field.integer()

    form = MyForm()
    form = form.bind(request=req('get'))
    actual = perform_ajax_dispatch(root=form, path='/fields/username/endpoints/choices', value='ar')
    assert actual == {
        'results': [{'id': user2.pk, 'text': smart_str(user2)}],
        'pagination': {'more': False},
        'page': 1,
    }

    with pytest.raises(InvalidEndpointPathException):
        perform_ajax_dispatch(root=form, path='/fields/not_returning_anything', value='ar')


@pytest.mark.django_db
@pytest.mark.filterwarnings("ignore:Model 'tests.foomodel' was already registered")
@pytest.mark.filterwarnings("ignore:Pagination may yield inconsistent results")
def test_choice_queryset_ajax_attrs_foreign_key():
    from django.contrib.auth.models import User
    from django.db import models
    from django.db.models import CASCADE

    class ChoiceQuerySetAjaxAttrsForeignKeyModel(models.Model):
        user = models.ForeignKey(User, on_delete=CASCADE)

    User.objects.create(username='foo')
    user2 = User.objects.create(username='bar')

    form = Form(auto__model=ChoiceQuerySetAjaxAttrsForeignKeyModel).bind(request=req('get'))
    actual = perform_ajax_dispatch(root=form, path='/fields/user/endpoints/choices', value='ar')

    assert actual == {
        'results': [{'id': user2.pk, 'text': smart_str(user2)}],
        'pagination': {'more': False},
        'page': 1,
    }


@pytest.mark.django_db
@pytest.mark.filterwarnings("ignore:Model 'tests.foomodel' was already registered")
@pytest.mark.filterwarnings("ignore:Pagination may yield inconsistent results")
def test_choice_queryset_ajax_one_past_the_end():
    from django.contrib.auth.models import User
    from django.db import models
    from django.db.models import CASCADE

    class ChoiceQuerySetAjaxOnePastTheEndModel(models.Model):
        user = models.ForeignKey(User, on_delete=CASCADE)

    form = Form(auto__model=ChoiceQuerySetAjaxOnePastTheEndModel).bind(request=req('get', page=2))
    actual = perform_ajax_dispatch(root=form, path='/fields/user/endpoints/choices', value='ar')

    assert actual == {
        'results': [],
        'pagination': {'more': False},
        'page': 2,
    }


@override_settings(DEBUG=True)
def test_ajax_namespacing():
    class MyForm(Form):
        foo = Field(
            endpoints__bar__func=lambda **_: 'bar',
            endpoints__baaz__func=lambda **_: 'baaz',
        )

    request = req('get')
    form = MyForm()
    form = form.bind(request=request)
    assert 'bar' == perform_ajax_dispatch(root=form, path='/fields/foo/endpoints/bar', value='ar')
    assert 'baaz' == perform_ajax_dispatch(root=form, path='/fields/foo/endpoints/baaz', value='ar')


@override_settings(DEBUG=True)
def test_ajax_config_and_validate():
    class MyForm(Form):
        foo = Field()
        bar = Field(post_validation=lambda field, **_: field.add_error('FAIL'))

    request = req('get')
    form = MyForm()
    form = form.bind(request=request)
    assert (
        dict(
            name='foo',
        )
        == perform_ajax_dispatch(root=form, path='/fields/foo/endpoints/config', value=None)
    )

    assert dict(valid=True, errors=[]) == perform_ajax_dispatch(
        root=form, path='/fields/foo/endpoints/validate', value='new value'
    )

    assert dict(valid=False, errors=['FAIL']) == perform_ajax_dispatch(
        root=form, path='/fields/bar/endpoints/validate', value='new value'
    )


@override_settings(DEBUG=True)
def test_custom_endpoint():
    class MyForm(Form):
        class Meta:
            endpoints__foo__func = lambda value, **_: 'foo' + value

    form = MyForm()
    form = form.bind(request=None)
    assert 'foobar' == perform_ajax_dispatch(root=form, path='/foo', value='bar')


def test_render_with_action():
    class MyForm(Form):
        bar = Field()

        class Meta:
            def actions__submit__post_handler(**_):
                pass  # pragma: no cover

    # language=HTML
    expected_html = """
        <form action="" enctype="multipart/form-data" method="post">
            <div>
                <label for="id_bar">
                    Bar
                </label>
                <input id="id_bar" name="bar" type="text" value="">
            </div>
            <div class="links">
                <button accesskey="s" name="-submit">Submit</button>
            </div>
        </form>
    """

    actual_html = remove_csrf(MyForm().bind(request=req('get')).__html__())
    prettified_expected = reindent(BeautifulSoup(expected_html, 'html.parser').prettify()).strip()
    prettified_actual = reindent(BeautifulSoup(actual_html, 'html.parser').prettify()).strip()
    assert prettified_actual == prettified_expected


def test_render_without_actions():
    class MyForm(Form):
        bar = Field()

    # language=HTML
    expected_html = """
        <form action="" enctype="multipart/form-data" method="post">
            <div>
                <label for="id_bar">
                    Bar
                </label>
                <input id="id_bar" name="bar" type="text" value="">
            </div>
        </form>
    """

    actual_html = remove_csrf(MyForm().bind(request=req('get')).__html__())
    prettified_expected = reindent(BeautifulSoup(expected_html, 'html.parser').prettify()).strip()
    prettified_actual = reindent(BeautifulSoup(actual_html, 'html.parser').prettify()).strip()
    assert prettified_actual == prettified_expected


def test_bool_parse():
    for t in ['1', 'true', 't', 'yes', 'y', 'on']:
        assert bool_parse(t) is True

    for f in ['0', 'false', 'f', 'no', 'n', 'off']:
        assert bool_parse(f) is False


def test_decimal_parse():
    assert decimal_parse(string_value='1') == Decimal(1)

    with pytest.raises(ValidationError) as e:
        decimal_parse(string_value='asdasd')

    assert e.value.messages == ["Invalid literal for Decimal: u'asdasd'"] or e.value.messages == [
        "Invalid literal for Decimal: 'asdasd'"
    ]


def test_url_parse():
    assert url_parse(string_value='https://foo.example') == 'https://foo.example'

    with pytest.raises(ValidationError) as e:
        url_parse(string_value='asdasd')

    assert e.value.messages == ['Enter a valid URL.']


def test_render_temlate_none():
    # noinspection PyTypeChecker
    assert render_template(request=None, template=None, context=None) == ''


def test_render_template_template_object():
    assert (
        render_template(request=req('get'), context=dict(a='1'), template=Template(template_string='foo {{a}} bar'))
        == 'foo 1 bar'
    )


def test_action_render():
    action = Action(display_name='Title', template='test_action_render.html').bind(request=req('get'))
    assert action.__html__().strip() == 'tag=a display_name=Title'


def test_action_submit_render():
    action = Action.submit(display_name='Title').bind(request=req('get'))
    assert action.__html__().strip() == '<button accesskey="s" name="-">Title</button>'


def test_action_repr():
    assert repr(Action(_name='name', template='test_link_render.html')) == '<iommi.action.Action name>'


def test_action_shortcut_icon():
    assert (
        Action.icon('foo', display_name='title').bind(request=None).__html__()
        == '<a><i class="fa fa-foo"></i> title</a>'
    )


def test_include_prevents_read_from_instance():
    class MyForm(Form):
        foo = Field(include=False)

    MyForm(instance=object()).bind(request=req('get'))


def test_choice_post_validation_not_overwritten():
    def my_post_validation(**_):
        raise Exception('foobar')

    class MyForm(Form):
        foo = Field.choice(post_validation=my_post_validation, choices=[1, 2, 3])

    with pytest.raises(Exception) as e:
        MyForm().bind(request=req('get'))

    assert str(e.value) == 'foobar'


def test_choice_post_validation_chains_empty_choice_when_required_false():
    class MyForm(Form):
        foo = Field.choice(required=False, choices=[1, 2, 3])

    form = MyForm().bind(request=req('get'))

    assert list(form.fields.foo.choice_tuples) == [
        form.fields.foo.empty_choice_tuple + (0,),
        (1, '1', '1', False, 1),
        (2, '2', '2', False, 2),
        (3, '3', '3', False, 3),
    ]


def test_instance_set_earlier_than_evaluate_is_called():
    class MyForm(Form):
        foo = Field(initial=lambda form, **_: form.instance)

    MyForm()


@pytest.mark.django_db
def test_auto_field_not_included_by_default():
    from tests.models import Foo

    form = Form(auto__model=Foo).bind(request=req('get'))
    assert 'id' not in form.fields


@pytest.mark.django_db
def test_auto_field_possible_to_show():
    from tests.models import Foo

    form = Form(auto__model=Foo, fields__id__include=True).bind(request=req('get'))
    assert 'id' in form.fields


def test_initial_set_earlier_than_evaluate_is_called():
    class MyForm(Form):
        foo = Field(extra_evaluated__bar=lambda field, **_: field.initial)

    assert 17 == MyForm(instance=Struct(foo=17)).bind(request=req('get')).fields.foo.extra_evaluated.bar


@pytest.mark.django_db
def test_field_from_model_path_minimal():
    from tests.models import Bar

    class FooForm(Form):
        baz = Field.from_model(model=Bar, model_field_name='foo__foo', help_text='another help text')

    assert FooForm.baz.refine().refine_done().attr == 'foo__foo'
    assert FooForm().bind(request=req('get', baz='1')).fields.baz.attr == 'foo__foo'


@pytest.mark.django_db
def test_field_from_model_path():
    from tests.models import Bar

    class FooForm(Form):
        baz = Field.from_model(Bar, 'foo__foo', help_text='another help text')

        class Meta:
            model = Bar

    assert FooForm().bind(request=req('get', baz='1')).fields.baz.attr == 'foo__foo'
    assert FooForm().bind(request=req('get', baz='1')).fields.baz._name == 'baz'
    assert FooForm().bind(request=req('get', baz='1')).fields.baz.value == 1
    assert FooForm().bind(request=req('get', baz='1')).fields.baz.help_text == 'another help text'
    assert not FooForm().bind(request=req('get', baz='asd')).is_valid()
    fake = Struct(foo=Struct(foo='1'))
    assert FooForm(instance=fake).bind(request=req('get')).fields.baz.initial == '1'
    assert FooForm(instance=fake).bind(request=req('get')).fields.baz.parse is int_parse


@pytest.mark.django_db
def test_field_from_model_subtype():
    from django.db import models

    class Foo(models.IntegerField):
        pass

    class FromModelSubtype(models.Model):
        foo = Foo()

    result = Field.from_model(model=FromModelSubtype, model_field_name='foo').refine_done()

    assert result.parse is int_parse


@pytest.mark.django_db
def test_create_members_from_model_path():
    from tests.models import Foo, Bar

    class BarForm(Form):
        foo_foo = Field.from_model(
            model=Bar,
            model_field_name='foo__foo',
        )

    bar = Bar.objects.create(foo=Foo.objects.create(foo=7))
    form = BarForm(auto__instance=bar).bind(request=req('get'))

    assert form.fields.foo_foo.attr == 'foo__foo'
    assert form.fields.foo_foo._name == 'foo_foo'
    assert form.fields.foo_foo.model_field is Foo._meta.get_field('foo')
    assert form.fields.foo_foo.help_text == 'foo_help_text'


@pytest.mark.django_db
def test_create_members_from_model_path_via_include():
    from tests.models import Foo, Bar

    bar = Bar.objects.create(foo=Foo.objects.create(foo=7))
    form = Form(
        auto__instance=bar,
        auto__include=['foo__foo'],
    ).bind(request=req('get'))

    assert form.fields.foo_foo.attr == 'foo__foo'
    assert form.fields.foo_foo._name == 'foo_foo'
    assert form.fields.foo_foo.model_field is Foo._meta.get_field('foo')
    assert form.fields.foo_foo.help_text == 'foo_help_text'


@pytest.mark.django
def test_namespaces_do_not_call_in_templates():
    from django.template import RequestContext

    def raise_always():
        assert False  # pragma: no cover as the test is that this doesn't fire!

    assert Template('{{ foo }}').render(RequestContext(None, dict(foo=Namespace(call_target=raise_always))))


@pytest.mark.django
def test_choice_queryset_error_message_for_automatic_model_extraction():
    with pytest.raises(AssertionError) as e:
        Field.choice_queryset(choices=[])

    assert (
        str(e.value)
        == 'The convenience feature to automatically get the parameter model set only works for QuerySet instances or if you specify model_field'
    )


def test_datetime_parse():
    assert datetime_parse('2001-02-03 12') == datetime(2001, 2, 3, 12)

    with freeze_time('2001-02-03 12:13:14'):
        assert datetime_parse('now') == datetime(2001, 2, 3, 12, 13, 14)

    with freeze_time('2001-02-03 12:13:14'):
        assert datetime_parse('-2d') == datetime(2001, 2, 1, 12, 13, 14)

    bad_date = '091223'
    with pytest.raises(ValidationError) as e:
        datetime_parse(bad_date)

    formats = ', '.join('"%s"' % x for x in datetime_iso_formats)
    expected = f'Time data "{bad_date}" does not match any of the formats "now", {formats}, and is not a relative date like "2d" or "2 weeks ago"'
    actual = e.value.message
    assert actual == expected


@pytest.mark.django_db
def test_from_model_with_inheritance():
    from tests.models import FromModelWithInheritanceTest

    was_called = defaultdict(int)

    class MyField(Field):
        @classmethod
        @class_shortcut
        def float(cls, call_target=None, **kwargs):
            was_called['MyField.float'] += 1
            return call_target(**kwargs)

    class MyForm(Form):
        class Meta:
            member_class = MyField

    MyForm(auto__model=FromModelWithInheritanceTest,).bind(
        request=req('get'),
    )

    assert was_called == {
        'MyField.float': 1,
    }


@pytest.mark.django_db
def test_from_model_override_field():
    from tests.models import FormFromModelTest

    form = Form(auto__model=FormFromModelTest, fields__f_float=Field(_name='f_float'),).bind(
        request=req('get'),
    )
    assert form.fields.f_float.parse is not float_parse


def test_field_merge():
    form = Form(fields__foo={}, instance=Struct(foo=1),).bind(
        request=req('get'),
    )
    assert len(form.fields) == 1
    assert form.fields.foo._name == 'foo'
    assert form.fields.foo.value == 1


def test_override_doesnt_stick():
    class MyForm(Form):
        foo = Field()

    form = MyForm(fields__foo__include=False).bind(request=req('get'))
    assert len(form.fields) == 0

    form2 = MyForm().bind(request=req('get'))
    assert len(form2.fields) == 1


def test_override_shenanigans():
    class MyForm(Form):
        foo = Field()

    form = MyForm(fields__foo=Field.integer()).bind(request=req('get'))
    assert form.fields.foo.parse is int_parse

    form = MyForm(fields__foo__extra__hello=True).bind(request=req('get'))
    assert form.fields.foo.extra.hello is True


def test_dunder_name_for_column():
    class FooForm(Form):
        class Meta:
            model = Bar

        foo = Field()
        foo__a = Field()

    with pytest.raises(AssertionError) as e:
        FooForm().bind(request=None)

    assert str(e.value) == "Don't specify nested attrs using the field name. You lose the ability to include more config from other places. Pick another name and give the path as attr instead"


def test_help_text_for_boolean_tristate():
    form = Form(auto__model=BooleanFromModelTestModel)
    form = form.bind(request=req('get'))
    assert '$$$$' in str(form)


def test_boolean_tristate_none_parse():
    assert boolean_tristate__parse(string_value='') is None


@pytest.mark.django_db
def test_all_field_shortcuts():
    class MyFancyField(Field):
        class Meta:
            extra__fancy = True

    class MyFancyForm(Form):
        class Meta:
            member_class = MyFancyField

    all_shortcut_names = keys(
        get_members(
            cls=MyFancyField,
            member_class=Shortcut,
            is_member=is_shortcut,
        )
    )

    config = {f'fields__field_of_type_{t}__call_target__attribute': t for t in all_shortcut_names}

    type_specifics = Namespace(
        fields__field_of_type_choice__choices=[],
        fields__field_of_type_multi_choice__choices=[],
        fields__field_of_type_radio__choices=[],
        fields__field_of_type_choice_queryset__choices=TFoo.objects.none(),
        fields__field_of_type_multi_choice_queryset__choices=TFoo.objects.none(),
        fields__field_of_type_many_to_many__model_field=TBaz.foo.field,
        fields__field_of_type_foreign_key__model_field=TBar.foo.field,
        fields__field_of_type_foreign_key__model=TBar,
        fields__field_of_type_info__value='dummy information',
    )

    form = MyFancyForm(**config, **type_specifics).bind(request=req('get'))

    for name, field in items(form.fields):
        assert field.extra.get('fancy'), name


def test_shortcut_to_subclass():
    class MyField(Field):
        @classmethod
        @class_shortcut
        def my_shortcut(cls, call_target=None, **kwargs):
            return call_target(
                **kwargs
            )  # pragma: no cover: we aren't testing that this shortcut is implemented correctly

    assert isinstance(MyField.my_shortcut(), MyField)

    class MyField(Field):
        @classmethod
        @class_shortcut
        def choices(cls, call_target=None, **kwargs):
            return call_target(
                **kwargs
            )  # pragma: no cover: we aren't testing that this shortcut is implemented correctly

    field = MyField.choice(choices=[]).refine_done()
    assert isinstance(field, MyField)
    assert field.empty_label == '---'


def test_multi_choice_choice_tuples():
    class MyForm(Form):
        foo = Field.multi_choice(
            choices=list('abc'),
            initial=list('b'),
        )

    assert MyForm().bind().fields.foo.choice_tuples == [
        ('a', 'a', 'a', False, 1),
        ('b', 'b', 'b', True, 2),
        ('c', 'c', 'c', False, 3),
    ]


def test_multi_choice_choice_tuples_empty_initial():
    class MyForm(Form):
        foo = Field.multi_choice(
            choices=list('abc'),
            initial=[],
        )

    assert MyForm().bind().fields.foo.choice_tuples == [
        ('a', 'a', 'a', False, 1),
        ('b', 'b', 'b', False, 2),
        ('c', 'c', 'c', False, 3),
    ]


def test_form_h_tag():
    assert '<h1>$$$</h1>' in Form(title='$$$').bind(request=req('get')).__html__()
    assert '<b>$$$</b>' in Form(title='$$$', h_tag__tag='b').bind(request=req('get')).__html__()
    assert '<b>$$$</b>' in Form(h_tag=html.b('$$$')).bind(request=req('get')).__html__()


@pytest.mark.django_db
@override_settings(DEBUG=True)
def test_render_create_object():
    form = Form.create(auto__model=CreateOrEditObjectTest,).bind(
        request=req('get'),
    )
    response = form.__html__(render__call_target=lambda **kwargs: kwargs)
    assert response['context']['csrf_token']

    form = Form.create(
        auto__model=CreateOrEditObjectTest,
        fields__f_int__initial=1,
        fields__f_float__initial=lambda form, field, **_: 2,
        template='<template name>',
    ).bind(
        request=req('get'),
    )
    response = form.__html__(
        render__context={'foo': 'FOO'},
        render__foobarbaz='render__foobarbaz',
        render__call_target=lambda **kwargs: kwargs,
    )

    assert form.extra.is_create is True
    assert response['context']['foo'] == 'FOO'
    assert response['context']['csrf_token']
    assert response['foobarbaz'] == 'render__foobarbaz'
    assert response['template'] == '<template name>'
    assert form.mode is INITIALS_FROM_GET
    assert form.fields['f_int'].initial == 1
    assert form.fields['f_int']._errors == set()
    assert form.fields['f_int'].value == 1
    assert form.fields['f_float'].initial == 2
    assert form.fields['f_float'].value == 2
    assert form.fields['f_bool'].value is None
    assert set(form.fields.keys()) == {'f_int', 'f_float', 'f_bool', 'f_foreign_key', 'f_many_to_many'}


@pytest.mark.django_db
@override_settings(DEBUG=True)
def test_create_object():
    a_foo = Foo.objects.create(foo=7)
    form = Form.create(
        auto__model=CreateOrEditObjectTest,
    )

    target_marker = form.bind(
        request=req('get'),
    ).actions.submit.own_target_marker()

    form = form.bind(
        request=req(
            'post',
            **{
                'f_int': '3',
                'f_float': '5.1',
                'f_bool': 'True',
                'f_foreign_key': str(a_foo.pk),
                'f_many_to_many': [str(a_foo.pk)],
                target_marker: '',
            },
        ),
    )
    response = form.render_to_response()
    assert form._request_data
    instance = CreateOrEditObjectTest.objects.get()
    assert instance is not None
    assert instance.f_int == 3
    assert instance.f_float == 5.1
    assert instance.f_bool is True
    assert response.status_code == 302
    assert response['Location'] == '../'


@pytest.mark.django_db
@override_settings(DEBUG=True)
def test_create_object_callbacks():
    a_foo = Foo.objects.create(foo=7)
    invoked = []

    def pre_save_all_but_related_fields(**_):
        invoked.append('pre_save_all_but_related_fields')

    def on_save_all_but_related_fields(**_):
        invoked.append('on_save_all_but_related_fields')

    def pre_save(**_):
        invoked.append('pre_save')

    def on_save(form, instance, **_):
        # validate that the arguments are what we expect
        assert form.instance is instance
        assert isinstance(instance, CreateOrEditObjectTest)
        assert instance.pk is not None
        invoked.append('on_save')

    def new_instance(form, **_):
        invoked.append('new_instance')
        return form.model(f_bool=True)

    form = Form.create(
        auto__model=CreateOrEditObjectTest,
        auto__exclude=['f_bool'],
        extra__pre_save_all_but_related_fields=pre_save_all_but_related_fields,
        extra__on_save_all_but_related_fields=on_save_all_but_related_fields,
        extra__pre_save=pre_save,
        extra__on_save=on_save,
        extra__new_instance=new_instance,
    )

    target_marker = form.bind(
        request=req('get'),
    ).actions.submit.own_target_marker()

    form.bind(
        request=req(
            'post',
            **{
                'f_int': '3',
                'f_float': '5.1',
                'f_foreign_key': str(a_foo.pk),
                'f_many_to_many': [str(a_foo.pk)],
                target_marker: '',
            },
        ),
    ).render_to_response()

    instance = CreateOrEditObjectTest.objects.get()
    assert instance is not None
    assert instance.f_bool is True

    assert invoked == [
        'new_instance',
        'pre_save_all_but_related_fields',
        'on_save_all_but_related_fields',
        'pre_save',
        'on_save',
    ]


@pytest.mark.django_db
@override_settings(DEBUG=True)
def test_edit_object():
    a_foo = Foo.objects.create(foo=7)
    instance = CreateOrEditObjectTest.objects.create(f_int=3, f_float=5.1, f_bool=True, f_foreign_key=a_foo)
    instance.save()

    request = req('get')
    form = Form.edit(
        auto__instance=instance,
    )
    form = form.bind(request=request)
    response = form.__html__(
        render=lambda **kwargs: kwargs,
    )
    assert form.get_errors() == {}
    assert form.fields['f_int'].value == 3
    assert form.fields['f_float'].value == 5.1
    assert form.fields['f_bool'].value is True
    assert response['context']['csrf_token']

    request = req(
        'POST',
        **{
            'f_int': '7',
            'f_float': '11.2',
            'f_foreign_key': str(a_foo.pk),
            'f_many_to_many': [],
            '-submit': '',
            # Not sending a parameter in a POST is the same thing as false
        },
    )
    form = Form.edit(
        auto__instance=instance,
    )
    form = form.bind(request=request)
    assert form.mode == FULL_FORM_FROM_REQUEST
    response = form.render_to_response()
    assert form.is_valid(), form.get_errors()
    assert response.status_code == 302

    assert response['Location'] == '../../'

    instance.refresh_from_db()
    assert instance is not None
    assert instance.f_int == 7
    assert instance.f_float == 11.2
    assert not instance.f_bool

    # edit again, to check redirect
    form = Form.edit(
        auto__instance=instance,
    )
    form = form.bind(request=request)
    response = form.render_to_response()
    assert response.status_code == 302
    assert response['Location'] == '../../'


@pytest.mark.django_db
@override_settings(DEBUG=True)
def test_edit_object_foreign_related_attribute():
    from tests.models import CreateOrEditObjectTest, Foo

    instance = CreateOrEditObjectTest.objects.create(
        f_foreign_key=Foo.objects.create(
            foo=17,
        ),
        f_int=0,
        f_float=0.0,
        f_bool=False,
    )

    request = req('get')
    form = Form.edit(auto__instance=instance, auto__include=['f_foreign_key__foo'])

    form = form.bind(request=request)
    response = form.__html__(
        render=lambda **kwargs: kwargs,
    )
    assert form.get_errors() == {}
    assert form.fields['f_foreign_key_foo'].value == 17
    assert response['context']['csrf_token']

    request = req(
        'POST',
        **{
            'f_foreign_key_foo': str(42),
            '-submit': '',
        },
    )
    form = Form.edit(auto__instance=instance, auto__include=['f_foreign_key__foo'])
    form = form.bind(request=request)
    assert form.mode == FULL_FORM_FROM_REQUEST
    response = form.render_to_response()
    assert response.status_code == 302

    assert response['Location'] == '../../'

    instance.refresh_from_db()
    assert instance is not None
    assert instance.f_foreign_key.foo == 42


def test_redirect_default_case():
    sentinel1, sentinel2, sentinel3, sentinel4 = object(), object(), object(), object()
    expected = dict(redirect_to=sentinel2, request=sentinel3, form=sentinel4)
    assert (
        create_or_edit_object_redirect(**merged(expected, is_create=sentinel1, redirect=lambda **kwargs: kwargs))
        == expected
    )


@pytest.mark.django_db
def test_unique_constraint_violation():
    from tests.models import UniqueConstraintTest

    request = req(
        'post',
        **{
            'f_int': '3',
            'f_float': '5.1',
            'f_bool': 'True',
            '-submit': '',
        },
    )
    Form.create(auto__model=UniqueConstraintTest).bind(request=request).render_to_response()
    assert UniqueConstraintTest.objects.all().count() == 1

    form = Form.create(
        auto__model=UniqueConstraintTest,
    ).bind(request=request)
    form.render_to_response()

    assert form.is_valid() is False
    assert form.get_errors() == {
        'global': {'Unique constraint test with this F int, F float and F bool already exists.'}
    }
    assert UniqueConstraintTest.objects.all().count() == 1


@pytest.mark.django_db
@pytest.mark.filterwarnings("ignore:Pagination may yield inconsistent results with an unordered")
@override_settings(DEBUG=True)
def test_create_or_edit_object_dispatch():
    from tests.models import Bar, Foo

    f1 = Foo.objects.create(foo=1)
    f2 = Foo.objects.create(foo=2)
    request = req('get', **{DISPATCH_PATH_SEPARATOR + 'choices': ''})

    response = (
        Form.create(
            auto__model=Bar,
            template='<template name>',
        )
        .bind(request=request)
        .render_to_response()
    )
    assert json.loads(response.content) == {
        'results': [
            {"text": str(f1), "id": f1.pk},
            {"text": str(f2), "id": f2.pk},
        ],
        'pagination': {'more': False},
        'page': 1,
    }


@pytest.mark.django_db
def test_create_or_edit_object_validate_unique():
    from tests.models import Baz

    request = req(
        'post',
        **{
            'a': '1',
            'b': '1',
            '-submit': '',
        },
    )

    response = Form.create(auto__model=Baz).bind(request=request).render_to_response()
    assert response.status_code == 302
    assert Baz.objects.filter(a=1, b=1).exists()

    response = Form.create(auto__model=Baz).bind(request=request).render_to_response()
    assert response.status_code == 200
    assert 'Baz with this A and B already exists.' in response.content.decode('utf-8')

    request = req(
        'post',
        **{
            'a': '1',
            'b': '2',  # <-- changed from 1
            '-submit': '',
        },
    )
    response = Form.create(auto__model=Baz).bind(request=request).render_to_response()
    assert response.status_code == 302
    instance = Baz.objects.get(a=1, b=2)

    request = req(
        'post',
        **{
            'a': '1',
            'b': '1',  # <-- 1 again
            '-submit': '',
        },
    )

    response = Form.edit(auto__instance=instance).bind(request=request).render_to_response()
    assert response.status_code == 200
    assert 'Baz with this A and B already exists.' in response.content.decode('utf-8')


@pytest.mark.django_db
def test_create_or_edit_object_full_template_1():
    from tests.models import Foo

    request = req('get')

    response = Form.create(auto__model=Foo).bind(request=request).render_to_response()
    assert response.status_code == 200

    # language=HTML
    expected_html = """
<!DOCTYPE html>
<html>
    <head>
        <title>
            Create foo
        </title>
    </head>
    <body>
        <form action="" enctype="multipart/form-data" method="post">
            <h1>
                Create foo
            </h1>
            <div>
                <label for="id_foo">
                    Foo
                </label>
                <input id="id_foo" name="foo" type="text" value=""/>
                <div class="helptext">
                    foo_help_text
                </div>
            </div>
            <div class="links">
                <button accesskey="s" name="-submit">Create</button>
            </div>
        </form>
    </body>
</html>

    """
    actual = prettify(remove_csrf(response.content.decode()))
    expected = prettify(expected_html)
    assert actual == expected


def test_create_or_edit_view_name():
    from tests.models import Foo

    class MyForm(Form):
        pass

    assert MyForm(auto__model=Foo).as_view().__name__ == "MyForm.as_view"


@pytest.mark.django_db
def test_create_or_edit_object_full_template_2():
    from tests.models import Foo

    foo = Foo.objects.create(foo=7)
    Form.delete(auto__instance=foo).bind(request=req('post', **{'-submit': ''})).render_to_response()
    with pytest.raises(Foo.DoesNotExist):
        foo.refresh_from_db()


@pytest.mark.django_db
def test_evil_names():
    from tests.models import EvilNames

    Form.create(auto__model=EvilNames).bind(request=req('post'))


def test_time_parse():
    with freeze_time('2012-03-07 12:13:14'):
        assert time_parse('now') == time(12, 13, 14)


@pytest.mark.parametrize(
    'attributes, result',
    [
        (['foo', 'bar'], ['']),
        (['foo', 'bar__boink'], ['', 'bar']),
        (['foo', 'bar__boink__bink'], ['', 'bar', 'bar__boink']),
        (['foo', 'bar__boink__bink'], ['', 'bar', 'bar__boink']),
        (['foo__hej', 'foo__hopp', 'bar__bink', 'bar__boink'], ['bar', 'foo']),
        (['fisk', 'foo__hej', 'foo__hopp', 'bar__bink', 'bar__boink'], ['', 'bar', 'foo']),
    ],
)
def test_find_prefixes(attributes, result):
    assert find_unique_prefixes(attributes) == result


@pytest.mark.django_db
def test_choices_in_char_field_model():
    form = Form.edit(auto__model=ChoicesModel).bind(request=req('get'))
    assert form.fields.color.choices == [x[0] for x in ChoicesModel.CHOICES]

    value, display_name = ChoicesModel.CHOICES[0]
    assert (
        form.fields.color.choice_display_name_formatter(value, **form.fields.color.iommi_evaluate_parameters())
        == display_name
    )


@pytest.mark.skipif(not django.VERSION[:2] >= (3, 0), reason='Requires django 3.0+')
@pytest.mark.django_db
def test_choices_in_char_field_model_as_class():
    from tests.models import ChoicesClassModel

    form = Form.edit(auto__model=ChoicesClassModel).bind(request=req('get'))
    assert form.fields.color.choices == [x[0] for x in ChoicesClassModel.ColorChoices.choices]

    value, display_name = ChoicesClassModel.ColorChoices.choices[0]
    assert (
        form.fields.color.choice_display_name_formatter(value, **form.fields.color.iommi_evaluate_parameters())
        == display_name
    )


def test_date_parse():
    with pytest.raises(ValidationError) as e:
        date_parse(string_value='2020-01-60')

    assert (
        str(e.value.args[0])
        == 'Time data "2020-01-60" does not match any of the formats "now", "%Y-%m-%d %H:%M:%S", "%Y-%m-%d %H:%M", "%Y-%m-%d %H", and is not a relative date like "2d" or "2 weeks ago" (out of range)'
    )

    with pytest.raises(ValidationError) as e:
        date_parse(string_value='2020-01-031')

    assert (
        str(e.value.args[0])
        == 'Time data "2020-01-031" does not match any of the formats "now", "%Y-%m-%d %H:%M:%S", "%Y-%m-%d %H:%M", "%Y-%m-%d %H", and is not a relative date like "2d" or "2 weeks ago" (out of range)'
    )

    assert date_parse('2020-01-02') == date(2020, 1, 2)
    assert date_parse('today') == date.today()


def test_grouped_choices():
    f = Form(
        fields__foo=Field.choice(
            choices=[1, 2, 3, 4, 5],
            choice_to_optgroup=lambda choice, **_: 'a' if choice < 3 else 'b',
        )
    ).bind(request=req('get'))
    assert f.fields.foo.grouped_choice_tuples == [
        (None, []),
        ('a', [(1, '1', '1', False, 1), (2, '2', '2', False, 2)]),
        ('b', [(3, '3', '3', False, 3), (4, '4', '4', False, 4), (5, '5', '5', False, 5)]),
    ]


def test_nested_form():
    class InnerForm(Form):
        inner_field = Field()

    class OuterForm(Form):
        outer_field = Field()
        inner_form = InnerForm()

    instance = Struct(outer_field='a', inner_form=Struct(inner_field='b'))

    f = OuterForm(instance=instance).bind(request=req('get'))

    applied_instance = Struct(inner_form=Struct())
    f.apply(applied_instance)
    assert instance == applied_instance

    assert f.parts.inner_form.parent_form is f
    (inner_form,) = values(f.nested_forms)
    assert inner_form is f.parts.inner_form
    assert inner_form.form_tag != 'form'


def test_nested_form_attr_empty_path():
    class InnerForm(Form):
        inner_field = Field()

    class OuterForm(Form):
        outer_field = Field()
        inner_form = InnerForm(attr='')

    instance = Struct(outer_field='a', inner_field='b')

    f = OuterForm(instance=instance).bind(request=req('get'))

    applied_instance = Struct()
    f.apply(applied_instance)
    assert instance == applied_instance


def test_nested_form_validation_error_propagates_to_parent():
    class InnerForm(Form):
        inner_field = Field(is_valid=lambda **_: (False, 'nope'))

    class OuterForm(Form):
        outer_field = Field()
        inner_form = InnerForm(attr='')

    instance = Struct(outer_field='a', inner_field='b')

    f = OuterForm(instance=instance).bind(request=req('get', inner_field='foo'))

    assert not f.nested_forms.inner_form.is_valid()
    assert not f.is_valid()
    assert f.nested_forms.inner_form.get_errors() == {'fields': {'inner_field': {'nope'}}}
    assert f.get_errors() == {}


def test_filter_model_mixup():
    f = Form(auto__model=TBar).bind(request=req('get'))
    assert f.fields.foo.model == TFoo


def test_initial_is_set_to_default_of_model():
    form = Form.create(auto__model=DefaultsInForms).bind(request=req('get'))
    assert form.fields.name.initial == '<name>'
    assert form.fields.number.initial == 7


@pytest.mark.skip('currently broken')
def test_shoot_config_into_auto_dunder_field():
    Form(
        auto__model=FieldFromModelOneToOneTest,
        # attr `foo_one_to_one__foo` creates a field named `foo_one_to_one_foo`. Note that the `__` is collapsed to one `_`!
        auto__include=['foo_one_to_one__foo'],
        fields__foo_one_to_one_foo__display_name='bar',
    ).bind(request=req('get'))


@pytest.mark.django_db
def test_instance_available_in_evaluate_parameters():
    x = Foo.objects.create(foo=42)
    f = Form(
        instance=lambda **_: x,
        title=lambda instance, **_: f'title: {instance.foo}',
    ).bind()
    assert f.title == 'title: 42'


@pytest.mark.django_db
def test_editable_can_be_a_callable():
    x = Foo.objects.create(foo=7)
    f = Form(auto__instance=x, editable=lambda instance, **_: instance.foo == 7).bind()
    assert f.fields.foo.editable is True

    x.foo = 3
    x.save()
    f = Form(auto__instance=x, editable=lambda instance, **_: instance.foo == 7).bind()
    assert f.fields.foo.editable is False


<<<<<<< HEAD
def test_render_grouped_fields():
    class MyForm(Form):
        a = Field()
        b = Field(group='1')
        c = Field()
        d = Field(group='2')
        e = Field(group='2')
        f = Field(group='2')

    actual_html = MyForm().bind(request=req('get')).render_fields
    # language=HTML
    expected_html = '''
         <div><label for="id_a">A</label><input id="id_a" name="a" type="text" value=""></div>
         <div class="form_group">
            <div><label for="id_b">B</label><input id="id_b" name="b" type="text" value=""></div>
         </div>
        
         <div><label for="id_c">C</label><input id="id_c" name="c" type="text" value=""></div>
        
         <div class="form_group">        
             <div><label for="id_d">D</label><input id="id_d" name="d" type="text" value=""></div>
             <div><label for="id_e">E</label><input id="id_e" name="e" type="text" value=""></div>
             <div><label for="id_f">F</label><input id="id_f" name="f" type="text" value=""></div>     
         </div>
    '''
    prettified_expected = reindent(BeautifulSoup(expected_html, 'html.parser').prettify()).strip()
    prettified_actual = reindent(BeautifulSoup(actual_html, 'html.parser').prettify()).strip()
    assert prettified_actual == prettified_expected
=======
def test_error_accidental_cache_of_valid_state():
    f = Form.create(auto__model=Foo).refine_done()
    form = f.bind(request=req('post', **{'-submit': ''}))
    assert form.get_errors() == {'fields': {'foo': {'This field is required'}}}
    assert not form._valid

    # And again
    form = f.bind(request=req('post', **{'-submit': ''}))
    assert form.get_errors() == {'fields': {'foo': {'This field is required'}}}
    assert not form._valid
>>>>>>> 101e2015
<|MERGE_RESOLUTION|>--- conflicted
+++ resolved
@@ -3071,7 +3071,7 @@
     assert f.fields.foo.editable is False
 
 
-<<<<<<< HEAD
+
 def test_render_grouped_fields():
     class MyForm(Form):
         a = Field()
@@ -3100,7 +3100,8 @@
     prettified_expected = reindent(BeautifulSoup(expected_html, 'html.parser').prettify()).strip()
     prettified_actual = reindent(BeautifulSoup(actual_html, 'html.parser').prettify()).strip()
     assert prettified_actual == prettified_expected
-=======
+
+
 def test_error_accidental_cache_of_valid_state():
     f = Form.create(auto__model=Foo).refine_done()
     form = f.bind(request=req('post', **{'-submit': ''}))
@@ -3111,4 +3112,3 @@
     form = f.bind(request=req('post', **{'-submit': ''}))
     assert form.get_errors() == {'fields': {'foo': {'This field is required'}}}
     assert not form._valid
->>>>>>> 101e2015
