from __future__ import unicode_literals, absolute_import

from collections import OrderedDict
from datetime import datetime
from decimal import Decimal
from distutils.version import StrictVersion
from itertools import chain

import django

import re
from django.core.exceptions import ValidationError
from django.core.validators import validate_email, URLValidator
from django.db.models import IntegerField, FloatField, TextField, BooleanField, AutoField, CharField, CommaSeparatedIntegerField, DateField, DateTimeField, DecimalField, EmailField, URLField, TimeField, ForeignKey, OneToOneField, ManyToManyField, FileField, ManyToOneRel, ManyToManyRel
from django.template.context import Context
from django.template.loader import render_to_string
from django.utils.encoding import python_2_unicode_compatible
from django.utils.safestring import mark_safe
from tri.named_struct import NamedStruct, NamedStructField
from tri.struct import Struct, Frozen
from tri.declarative import evaluate, should_show, creation_ordered, declarative, getattr_path, sort_after, with_meta, setdefaults_path, dispatch, setattr_path, assert_kwargs_empty, EMPTY

from tri.form.render import render_attrs

try:
    from django.template.loader import get_template_from_string
except ImportError:  # pragma: no cover
    # Django 1.8+
    # noinspection PyUnresolvedReferences
    from django.template import engines

    def get_template_from_string(template_code, origin=None, name=None):
        del origin, name  # the origin and name parameters seems not to be implemented in django 1.8
        return engines['django'].from_string(template_code)


__version__ = '2.2.0'


def capitalize(s):
    return s[0].upper() + s[1:] if s else s


# This input is added to all forms. It is used to circumvent the fact that unchecked checkboxes are not sent as
# parameters in the request. More specifically, the problem occurs when the checkbox is checked by default,
# as it would not be possible to distinguish between the initial request and a subsequent request where the checkbox
# is unchecked. By adding this input, it is possible to make this distinction as subsequent requests will contain
# (at least) this key-value.
AVOID_EMPTY_FORM = '<input type="hidden" name="-" value="-" />'

FULL_FORM_FROM_REQUEST = 'full_form_from_request'
INITIALS_FROM_GET = 'initials_from_get'


def bool_parse(string_value):
    s = string_value.lower()
    if s in ('1', 'true', 't', 'yes', 'y', 'on'):
        return True
    elif s in ('0', 'false', 'f', 'no', 'n', 'off'):
        return False
    else:
        raise ValueError('%s is not a valid boolean value' % string_value)


def foreign_key_factory(model_field, **kwargs):
    setdefaults_path(
        kwargs,
        choices=model_field.foreign_related_fields[0].model.objects.all(),
    )
    kwargs['model'] = model_field.foreign_related_fields[0].model
    return Field.choice_queryset(**kwargs)


def many_to_many_factory(model_field, **kwargs):
    setdefaults_path(
        kwargs,
        choices=model_field.rel.to.objects.all(),
        read_from_instance=lambda field, instance: getattr_path(instance, field.attr).all(),
        extra__django_related_field=True,
    )
    kwargs['model'] = model_field.rel.to
    return Field.multi_choice_queryset(**kwargs)


# The order here is significant because of inheritance structure. More specific must be below less specific.
_field_factory_by_django_field_type = OrderedDict([
    (CharField, lambda model_field, **kwargs: Field(**kwargs)),
    (URLField, lambda model_field, **kwargs: Field.url(**kwargs)),
    (TimeField, lambda model_field, **kwargs: Field.time(**kwargs)),
    (EmailField, lambda model_field, **kwargs: Field.email(**kwargs)),
    (DecimalField, lambda model_field, **kwargs: Field.decimal(**kwargs)),
    (DateField, lambda model_field, **kwargs: Field.date(**kwargs)),
    (DateTimeField, lambda model_field, **kwargs: Field.datetime(**kwargs)),
    (CommaSeparatedIntegerField, lambda model_field, **kwargs: Field.comma_separated(parent_field=Field.integer(**kwargs))),
    (BooleanField, lambda model_field, **kwargs: Field.boolean(**kwargs)),
    (TextField, lambda model_field, **kwargs: Field.text(**kwargs)),
    (FloatField, lambda model_field, **kwargs: Field.float(**kwargs)),
    (IntegerField, lambda model_field, **kwargs: Field.integer(**kwargs)),
    (AutoField, lambda model_field, **kwargs: Field.integer(**setdefaults_path(kwargs, show=False))),
    (ManyToOneRel, None),
    (ManyToManyRel, None),
    (FileField, lambda model_field, **kwargs: Field.file(**kwargs)),
    (ForeignKey, foreign_key_factory),
    (ManyToManyField, many_to_many_factory)
])


def _django_field_defaults(model_field):
    r = {}
    if hasattr(model_field, 'verbose_name'):
        r['label'] = capitalize(model_field.verbose_name)

    if hasattr(model_field, 'null') and not isinstance(model_field, BooleanField):
        r['required'] = not model_field.null and not model_field.blank

    if hasattr(model_field, 'blank'):
        r['parse_empty_string_as_none'] = not model_field.blank

    return r


def register_field_factory(field_class, factory):
    _field_factory_by_django_field_type[field_class] = factory


def default_parse(form, field, string_value):
    del form, field
    return string_value


def default_read_from_instance(field, instance):
    return getattr_path(instance, field.attr)


def default_write_to_instance(field, instance, value):
    setattr_path(instance, field.attr, value)


MISSING = object()


@dispatch
def create_members_from_model(default_factory, model, db_field, include=None, exclude=None, extra=None):
    def should_include(name):
        if exclude is not None and name in exclude:
            return False
        if include is not None:
            return name in include
        return True

    members = []
    # noinspection PyProtectedMember
    for field in get_fields(model):
        if should_include(field.name):
            subkeys = db_field.pop(field.name, {})
            subkeys.setdefault('class', default_factory)
            foo = subkeys.pop('class')(name=field.name, model=model, model_field=field, **subkeys)
            if foo is None:
                continue
            if isinstance(foo, list):
                members.extend(foo)
            else:
                members.append(foo)
    return members + (extra if extra is not None else [])


def member_from_model(model, factory_lookup, defaults_factory, field_name=None, model_field=None, **kwargs):
    if model_field is None:
        # noinspection PyProtectedMember
        model_field = model._meta.get_field(field_name)

    setdefaults_path(
        kwargs,
        defaults_factory(model_field),
        name=field_name,
    )

    factory = factory_lookup.get(type(model_field), MISSING)

    if factory is MISSING:
        for django_field_type, func in reversed(factory_lookup.items()):
            if isinstance(model_field, django_field_type):
                factory = func
                break

    if factory is MISSING:  # pragma: no cover
        raise AssertionError('No factory for %s. Register a factory with tri.form.register_field_factory, you can also register one that returns None to not handle this field type' % type(model_field))

    return factory(model_field=model_field, model=model, **kwargs) if factory else None


@dispatch(
    field=EMPTY,
)
def expand_member(model, factory_lookup, defaults_factory, name, field, field_name=None, model_field=None):
    if model_field is None:  # pragma: no cover
        # noinspection PyProtectedMember
        model_field = model._meta.get_field(field_name)
    assert isinstance(model_field, OneToOneField)

    result = [member_from_model(model=model_field.related_field.model,
                                factory_lookup=factory_lookup,
                                defaults_factory=defaults_factory,
                                field_name=sub_model_field.name,
                                name=name + '__' + sub_model_field.name,
                                **field.pop(sub_model_field.name, {}))
              for sub_model_field in get_fields(model=model_field.related_field.model)]
    assert_kwargs_empty(field)
    return [x for x in result if x is not None]


class FieldBase(NamedStruct):
    name = NamedStructField()

    show = NamedStructField(default=True)

    attr = NamedStructField(default=MISSING)
    id = NamedStructField(default=MISSING)
    label = NamedStructField(default=MISSING)

    after = NamedStructField()

    is_valid = NamedStructField(default=lambda form, field, parsed_data: (True, ''))
    """ @type: (Form, Field, object) -> boolean """
    parse = NamedStructField(default=default_parse)
    """ @type: (Form, Field, unicode) -> object """
    parse_empty_string_as_none = NamedStructField(default=True)
    initial = NamedStructField()
    initial_list = NamedStructField()
    template = NamedStructField(default='tri_form/{style}_form_row.html')
    template_string = NamedStructField()
    attrs = NamedStructField(default_factory=dict)
    input_template = NamedStructField(default='tri_form/input.html')
    label_template = NamedStructField(default='tri_form/label.html')
    errors_template = NamedStructField(default='tri_form/errors.html')
    required = NamedStructField(default=True)
    container_css_classes = NamedStructField(default_factory=set)
    label_container_css_classes = NamedStructField(default_factory=lambda: {'description_container'})
    input_container_css_classes = NamedStructField(default_factory=set)
    post_validation = NamedStructField(default=lambda form, field: None)
    """ @type: (Form, Field) -> None """
    render_value = NamedStructField(default=lambda form, field, value: "%s" % value)
    """ @type: (Form, Field, object) -> unicode """
    is_list = NamedStructField(default=False)
    is_boolean = NamedStructField(default=False)
    model = NamedStructField()

    # grab help_text from model if applicable
    # noinspection PyProtectedMember
    help_text = NamedStructField(default=lambda form, field: '' if field.model is None else field.model._meta.get_field_by_name(field.attr.rsplit('__', 1)[-1])[0].help_text or '')

    editable = NamedStructField(default=True)
    strip_input = NamedStructField(default=True)
    input_type = NamedStructField(default='text')

    extra = NamedStructField(default_factory=Struct)
    choice_to_option = NamedStructField()
    empty_label = NamedStructField()
    empty_choice_tuple = NamedStructField()
    choices = NamedStructField()

    read_from_instance = NamedStructField(default=default_read_from_instance)
    """ @type: (Field, object) -> None """
    write_to_instance = NamedStructField(default=default_write_to_instance)
    """ @type: (Field, object, object) -> None """


class BoundField(FieldBase):

    form = NamedStructField()
    errors = NamedStructField()

    # raw_data/raw_data contains the strings grabbed directly from the request data
    raw_data = NamedStructField()
    raw_data_list = NamedStructField()

    # parsed_data/parsed_data contains data that has been interpreted, but not checked for validity or access control
    parsed_data = NamedStructField()
    parsed_data_list = NamedStructField()

    # value/value_data_list is the final step that contains parsed and valid data
    value = NamedStructField()
    value_list = NamedStructField()

    choice_tuples = NamedStructField()

    """
    An internal class that is used to handle the mutable data used during parsing and validation of a Field.

    The life cycle of the data is:
        1. raw_data/raw_data_list: will be set if the corresponding key is present in the HTTP request
        2. parsed_data/parsed_data_list: set if parsing is successful, which only happens if the previous step succeeded
        3. value/value_list: set if validation is successful, which only happens if the previous step succeeded

    The variables *_list should be used if the input is a list.
    """

    def __init__(self, field, form):
        super(BoundField, self).__init__(**field)
        if self.attr is MISSING:
            self.attr = self.name
        if self.id is MISSING:
            self.id = 'id_%s' % self.name if self.name else ''
        if self.label is MISSING:
            # noinspection PyTypeChecker
            self.label = capitalize(self.name).replace('_', ' ') if self.name else ''

        self.form = form
        self.errors = set()

    def evaluate(self):
        """
        Evaluates callable/lambda members. After this function is called all members will be values.
        """
        members_to_evaluate = {k: v for k, v in self.items() if k != 'post_validation'}
        for k, v in members_to_evaluate.items():
            self[k] = evaluate(v, form=self.form, field=self)
        if not self.editable:
            # noinspection PyAttributeOutsideInit
            self.input_template = 'tri_form/non_editable.html'

    def rendered_value(self):
        value = self.raw_data if self.errors else self.value
        return self.render_value(form=self.form, field=self, value=value if value else '')

    def render_attrs(self):
        """
        Render HTML attributes, or return '' if no attributes needs to be rendered.
        """
        return render_attrs(self.attrs)

    def render_container_css_classes(self):
        container_css_classes = set(self.container_css_classes)
        if self.required and self.editable:
            container_css_classes.add('required')
        if self.form.style == 'compact':
            container_css_classes.add('key-value')
        return render_css_classes(container_css_classes)

    def render_label_container_css_classes(self):
        return render_css_classes(self.label_container_css_classes)

    def render_input_container_css_classes(self):
        return render_css_classes(self.input_container_css_classes)


def render_css_classes(classes):
    """
    Render CSS classes, or return '' if no attributes needs to be rendered.
    """
    return '' if not classes else mark_safe(' class="%s"' % ' '.join(sorted(classes)))


@creation_ordered
class Field(Frozen, FieldBase):
    """
    Class that describes a field, i.e. what input controls to render, the label, etc.
    """
    @dispatch(
        extra=EMPTY,
        attrs__class=EMPTY,
    )
    def __init__(self, **kwargs):
        """
        Note that, in addition to the parameters with the defined behavior below, you can pass in any keyword argument you need yourself, including callables that conform to the protocol, and they will be added and evaluated as members.

        All these parameters can be callables, and if they are, will be evaluated with the keyword arguments form and field. The only exceptions are is_valid (which gets form, field and parsed_data), render_value (which takes form, field and value) and parse (which gets form, field, string_value). Example of using a lambda to specify a value:

        .. code:: python

            Field(id=lambda form, field: 'my_id_%s' % field.name)

        :param name: the name of the field. This is the key used to grab the data from the form dictionary (normally request.GET or request.POST)
        :param is_valid: validation function. Should return a tuple of (bool, reason_for_failure_if_bool_is_false) or raise ValidationError. Default: lambda form, field, parsed_data: (True, '')
        :param parse: parse function. Default just returns the string input unchanged: lambda form, field, string_value: string_value
        :param initial: initial value of the field
        :param attr: the attribute path to apply or get the data from. For example using "foo__bar__baz" will result in `your_instance.foo.bar.baz` will be set by the apply() function. Defaults to same as name
        :param id: the HTML id attribute. Default: 'id_%s' % name
        :param label: the text in the HTML label tag. Default: capitalize(name).replace('_', ' ')
        :param template: django template filename for the entire row. Normally you shouldn't need to override on this level, see input_template, label_template and error_template below. Default: 'tri_form/{style}_form_row.html'
        :param template_string: You can inline a template string here if it's more convenient than creating a file. Default: None
        :param input_template: django template filename for the template for just the input control. Default: 'tri_form/input.html'
        :param label_template: django template filename for the template for just the label tab. Default: 'tri_form/label.html'
        :param errors_template: django template filename for the template for just the errors output. Default: 'tri_form/errors.html'
        :param required: if the field is a required field. Default: True
        :param container_css_classes: extra CSS classes to set on the container (i.e. row if rendering as a table). Default: set()
        :param label_container_css_classes: default: {'description_container'}
        :param input_container_css_classes: default: set()
        :param help_text: The help text will be grabbed from the django model if specified and available. Default: lambda form, field: '' if form.model is None else form.model._meta.get_field_by_name(field.name)[0].help_text or ''

        :param editable: default: True
        :param strip_input: runs the input data through standard python .strip() before passing it to the parse function (can NOT be callable). Default: True
        :param input_type: the type attribute on the standard input HTML tag. Default: 'text'
        :param render_value: render the parsed and validated value into a string. Default just converts to unicode: lambda form, field, value: unicode(value)
        :param is_list: interpret request data as a list (can NOT be a callable). Default False
        :param read_from_instance: callback to retrieve value from edited instance. Invoked with parameters field and instance.
        :param write_to_instance: callback to write value to instance. Invoked with parameters field, instance and value.
        """

        super(Field, self).__init__(**kwargs)

    @staticmethod
    def hidden(**kwargs):
        setdefaults_path(
            kwargs,
            input_type='hidden',
        )
        return Field(**kwargs)

    @staticmethod
    def text(**kwargs):
        setdefaults_path(
            kwargs,
            input_template='tri_form/text.html',
        )
        return Field(**kwargs)

    @staticmethod
    def integer(**kwargs):
        setdefaults_path(
            kwargs,
            parse=lambda string_value, **_: int(string_value),
        )
        return Field(**kwargs)

    @staticmethod
    def float(**kwargs):
        def parse_float(string_value, **_):
            try:
                return float(string_value)
            except ValueError:
                # Acrobatics so we get equal formatting in python 2/3
                raise ValueError("could not convert string to float: %s" % string_value)

        setdefaults_path(
            kwargs,
            parse=parse_float,
        )
        return Field(**kwargs)

    @staticmethod
    def password(**kwargs):
        setdefaults_path(
            kwargs,
            input_type='password',
        )
        return Field(**kwargs)

    @staticmethod
    def boolean(**kwargs):
        """
        Boolean field. Tries hard to parse a boolean value from its input.
        """
        setdefaults_path(
            kwargs,
            parse=lambda string_value, **_: bool_parse(string_value),
            required=False,
            template='tri_form/{style}_form_row_checkbox.html',
            input_template='tri_form/checkbox.html',
            is_boolean=True,
        )
        return Field(**kwargs)

    @staticmethod
    def choice(**kwargs):
        """
        Shortcut for single choice field. If required is false it will automatically add an option first with the value '' and the title '---'. To override that text pass in the parameter empty_label.
        :param empty_label: default '---'
        :param choices: list of objects
        :param choice_to_option: callable with three arguments: form, field, choice. Convert from a choice object to a tuple of (choice, value, label, selected), the last three for the <option> element
        """
        assert 'choices' in kwargs

        setdefaults_path(
            kwargs,
            required=True,
            is_list=False,
            empty_label='---',
        )

        if not kwargs['required'] and not kwargs['is_list']:
            original_parse = kwargs.get('parse', default_parse)

            def parse(form, field, string_value):
                return original_parse(form=form, field=field, string_value=string_value)

            kwargs.update(
                parse=parse
            )

        def choice_is_valid(form, field, parsed_data):
            del form
            if not field.required and parsed_data is None:
                return True, ''

            return parsed_data in field.choices, '%s not in available choices' % parsed_data

        def post_validation(form, field):
            choice_tuples = (field.choice_to_option(form=form, field=field, choice=choice) for choice in field.choices)
            if not field.required and not field.is_list:
                choice_tuples = chain([field.empty_choice_tuple], choice_tuples)
            field.choice_tuples = choice_tuples

        setdefaults_path(
            kwargs,
            empty_choice_tuple=(None, '', kwargs['empty_label'], True),
            choice_to_option=lambda form, field, choice: (choice, "%s" % choice, "%s" % choice, choice == field.value),
            input_template='tri_form/choice.html',
            is_valid=choice_is_valid,
            post_validation=post_validation,
        )

        return Field(**kwargs)

    @staticmethod
    def choice_queryset(**kwargs):
        model = kwargs.pop('model')
        setdefaults_path(
            kwargs,
            extra=Struct(model=model),
            parse=lambda form, field, string_value: field.extra.model.objects.get(pk=string_value) if string_value else None,
            choice_to_option=lambda form, field, choice: (choice, choice.pk, "%s" % choice, choice == field.value),
        )
        return Field.choice(**kwargs)

    @staticmethod
    def multi_choice(**kwargs):
        setdefaults_path(
            kwargs,
            attrs__multiple=True,
            choice_to_option=lambda form, field, choice: (choice, "%s" % choice, "%s" % choice, field.value_list and choice in field.value_list),
            is_list=True,
        )
        return Field.choice(**kwargs)

    @staticmethod
    def multi_choice_queryset(**kwargs):
        setdefaults_path(
            kwargs,
            attrs__multiple=True,
            choice_to_option=lambda form, field, choice: (choice, choice.pk, "%s" % choice, field.value_list and choice in field.value_list),
            is_list=True,
        )
        return Field.choice_queryset(**kwargs)

    @staticmethod
    def radio(**kwargs):
        setdefaults_path(
            kwargs,
            input_template='tri_form/radio.html',
        )
        return Field.choice(**kwargs)

    @staticmethod
    def datetime(**kwargs):
        iso_format = '%Y-%m-%d %H:%M:%S'

        def datetime_parse(string_value, **_):
            try:
                return datetime.strptime(string_value, iso_format)
            except ValueError as e:
                raise ValidationError(str(e))

        setdefaults_path(
            kwargs,
            parse=datetime_parse,
            render_value=lambda value, **_: value.strftime(iso_format) if value else '',
        )
        return Field(**kwargs)

    @staticmethod
    def date(**kwargs):
        iso_format = '%Y-%m-%d'

        def date_parse(string_value, **_):
            try:
                return datetime.strptime(string_value, iso_format).date()
            except ValueError as e:
                raise ValidationError(str(e))

        setdefaults_path(
            kwargs,
            parse=date_parse,
            render_value=lambda value, **_: value.strftime(iso_format) if value else '',
        )
        return Field(**kwargs)

    @staticmethod
    def time(**kwargs):
        iso_format = '%H:%M:%S'

        def time_parse(string_value, **_):
            try:
                return datetime.strptime(string_value, iso_format).time()
            except ValueError as e:
                raise ValidationError(str(e))

        setdefaults_path(
            kwargs,
            parse=time_parse,
            render_value=lambda value, **_: value.strftime(iso_format),
        )
        return Field(**kwargs)

    @staticmethod
    def decimal(**kwargs):
        setdefaults_path(
            kwargs,
            parse=lambda string_value, **_: Decimal(string_value),
        )
        return Field(**kwargs)

    @staticmethod
    def url(**kwargs):
        setdefaults_path(
            kwargs,
            input_type='email',
            parse=lambda string_value, **_: URLValidator(string_value) or string_value,
        )
        return Field(**kwargs)

    @staticmethod
    def file(**kwargs):
        def file_write_to_instance(field, instance, value):
            if value:
                default_write_to_instance(field=field, instance=instance, value=value)

        setdefaults_path(
            kwargs,
            input_type='file',
            template_string='{% extends "tri_form/table_form_row.html" %}{% block extra_content %}{{ field.value }}{% endblock %}',
            write_to_instance=file_write_to_instance,
        )
        return Field(**kwargs)

    @staticmethod
    def heading(label, show=True, template='tri_form/heading.html', **kwargs):
        """
        Shortcut to create a fake input that performs no parsing but is useful to separate sections of a form.
        """
        setdefaults_path(
            kwargs,
            label=label,
            show=show,
            template=template,
            editable=False,
            attr=None,
            name='@@heading@@',
        )
        return Field(**kwargs)

    @staticmethod
    def info(value, **kwargs):
        """
        Shortcut to create an info entry.
        """
        setdefaults_path(
            kwargs,
            initial=value,
            editable=False,
            attr=None,
        )
        return Field(**kwargs)

    @staticmethod
    def email(**kwargs):
        setdefaults_path(
            kwargs,
            input_type='email',
            parse=lambda string_value, **_: validate_email(string_value) or string_value,
        )
        return Field(**kwargs)

    @staticmethod
    def phone_number(**kwargs):
        setdefaults_path(
            kwargs,
            is_valid=lambda form, field, parsed_data: (re.match(r'^\+\d{1,3}(( |-)?\(\d+\))?(( |-)?\d+)+$', parsed_data, re.IGNORECASE), 'Please use format +<country code> (XX) XX XX. Example of US number: +1 (212) 123 4567 or +1 212 123 4567'),
        )
        return Field(**kwargs)

    @staticmethod
    def from_model(model, field_name=None, model_field=None, **kwargs):
        return member_from_model(
            model=model,
            factory_lookup=_field_factory_by_django_field_type,
            defaults_factory=_django_field_defaults,
            field_name=field_name,
            model_field=model_field,
            **kwargs)

    @staticmethod
    def from_model_expand(model, field_name=None, model_field=None, **kwargs):
        return expand_member(
            model=model,
            factory_lookup=_field_factory_by_django_field_type,
            defaults_factory=_django_field_defaults,
            field_name=field_name,
            model_field=model_field,
            **kwargs)

    @staticmethod
    def comma_separated(parent_field):
        """
        Shortcut to create a comma separated list of something. You can use this to create a comma separated text input that gives nice validation errors easily. Example:

        .. code:: python

            Field.comma_separated(Field.email)

        :type parent_field: Field
        """
        kwargs = dict(parent_field)

        def parse_comma_separated(form, field, string_value):
            errors = []
            result = []
            for x in string_value.split(','):
                x = x.strip()
                try:
                    result.append(parent_field.parse(form=form, field=field, string_value=x.strip()))
                except ValueError as e:
                    errors.append('Invalid value "%s": %s' % (x, e))
                except ValidationError as e:
                    for message in e.messages:
                        errors.append('Invalid value "%s": %s' % (x, message))
            if errors:
                raise ValidationError(errors)
            return ', '.join(result)

        def is_valid_comma_separated(form, field, parsed_data):
            if parsed_data is None:
                return True, None
            errors = set()
            for x in parsed_data.split(','):
                x = x.strip()
                is_valid, error = parent_field.is_valid(form=form, field=field, parsed_data=x)
                if not is_valid:
                    errors.add('Invalid value "%s": %s' % (x, error))
            return errors == set(), errors

        kwargs.update(dict(
            parse=parse_comma_separated,
            is_valid=is_valid_comma_separated
        ))
        return Field(**kwargs)


if StrictVersion(django.get_version()) >= StrictVersion('1.8.0'):
    def get_fields(model):  # pragma: no cover
        # noinspection PyProtectedMember
        for field in model._meta.get_fields():
            yield field
else:
    def get_fields(model):
        # noinspection PyProtectedMember
        for field, _ in chain(model._meta.get_fields_with_model(), model._meta.get_m2m_with_model()):
            yield field


@python_2_unicode_compatible
@declarative(Field, 'fields_dict')
@with_meta
class Form(object):
    """
    Describe a Form. Example:

    .. code:: python

        class MyForm(Form):
            a = Field()
            b = Field.email()

        form = MyForm(data={})

    You can also create an instance of a form with this syntax if it's more convenient:

    .. code:: python

        form = MyForm(data={}, fields=[Field(name='a'), Field.email(name='b')])

    See tri.declarative docs for more on this dual style of declaration.
    """
    def __init__(self, request=None, data=None, instance=None, fields=None, model=None, post_validation=None, fields_dict=None):
        """
        :type fields: list of Field
        :type data: dict[basestring, basestring]
        :type model: django.db.models.Model
        """
        self.request = request
        if data is None and request:
            data = request.POST if request.method == 'POST' else request.GET

        if data is None:
            data = {}

        def unbound_fields():
            if fields is not None:
                for field in fields:
                    yield field
            for name, field in fields_dict.items():
                dict.__setitem__(field, 'name', name)
                yield field
        self.fields = sort_after([BoundField(f, self) for f in unbound_fields()])
        """ :type: list of BoundField"""

        if instance is not None:
            for field in self.fields:
                if field.attr:
                    initial = field.read_from_instance(field, instance)
                    if field.is_list:
                        field.initial_list = initial
                    else:
                        field.initial = initial

            self.instance = instance
        else:
            self.instance = None

        self.mode = FULL_FORM_FROM_REQUEST if '-' in data else INITIALS_FROM_GET
        if self.mode == INITIALS_FROM_GET and request:
            assert request.method == 'GET'

        if data:
            for field in self.fields:
                if field.is_list:
                    try:
                        # django and similar
                        # noinspection PyUnresolvedReferences
                        raw_data_list = data.getlist(field.name)
                    except AttributeError:  # pragma: no cover
                        # werkzeug and similar
                        raw_data_list = data.get(field.name)

                    if raw_data_list and field.strip_input:
                        raw_data_list = [x.strip() for x in raw_data_list]

                    if raw_data_list is not None:
                        field.raw_data_list = raw_data_list
                else:
                    field.raw_data = data.get(field.name)
                    if field.raw_data and field.strip_input:
                        field.raw_data = field.raw_data.strip()

        self.post_validation = post_validation if post_validation is not None else lambda form: None
        self.fields_by_name = {field.name: field for field in self.fields}
        self.style = None
        self.model = model
        """ :type model: django.db.models.Model """
        self._valid = None
        self.errors = []
<<<<<<< HEAD
=======
        self.should_parse = bool(data)
        """ :type: bool"""
>>>>>>> 48fd58cf
        self.evaluate()
        self.is_valid()
        """ :type: list of str """

    @staticmethod
    def fields_from_model(**kwargs):
        return create_members_from_model(default_factory=Field.from_model, **kwargs)

    @staticmethod
    @dispatch(
        field=EMPTY,
    )
    def from_model(data, model, field, instance=None, include=None, exclude=None, extra_fields=None, post_validation=None, **kwargs):
        """
        Create an entire form based on the fields of a model. To override a field parameter send keyword arguments in the form
        of "the_name_of_the_field__param". For example:

        .. code:: python

            class Foo(Model):
                foo = IntegerField()

            Form.from_model(data=request.GET, model=Foo, field__foo__help_text='Overridden help text')

        :param include: fields to include. Defaults to all
        :param exclude: fields to exclude. Defaults to none (except that AutoField is always excluded!)

        """
        fields = Form.fields_from_model(model=model, include=include, exclude=exclude, extra=extra_fields, db_field=field)
        return Form(data=data, model=model, instance=instance, fields=fields, post_validation=post_validation, **kwargs)

    def is_valid(self):
        if self._valid is None:
            self.validate()
            for field in self.fields:
                if field.errors:
                    self._valid = False
                    break
            else:
                self._valid = not self.errors
        return self._valid

    def parse_field_raw_value(self, field, raw_data):
        try:
            return field.parse(form=self, field=field, string_value=raw_data)
        except ValueError as e:
            assert str(e) != ''
            field.errors.add(str(e))
        except ValidationError as e:
            for message in e.messages:
                msg = "%s" % message
                assert msg != ''
                field.errors.add(msg)

    def parse(self):
        for field in self.fields:
            if not field.editable:
                continue

            if self.mode is INITIALS_FROM_GET and field.raw_data is None and field.raw_data_list is None:
                continue

            if field.is_list:
                if field.raw_data_list is not None:
                    field.parsed_data_list = [self.parse_field_raw_value(field, x) for x in field.raw_data_list]
                else:
                    field.parsed_data_list = None
            elif field.is_boolean:
                field.parsed_data = self.parse_field_raw_value(field, '0' if field.raw_data is None else field.raw_data)
            else:
                if field.raw_data == '' and field.parse_empty_string_as_none:
                    field.parsed_data = None
                elif field.raw_data is not None:
                    field.parsed_data = self.parse_field_raw_value(field, field.raw_data)
                else:
                    field.parsed_data = None

    def evaluate(self):
        for field in self.fields:
            field.evaluate()
        self.fields = [field for field in self.fields if should_show(field)]
        self.fields_by_name = {field.name: field for field in self.fields}

    def validate(self):
        self.parse()

        for field in self.fields:
            if self.mode is INITIALS_FROM_GET and field.raw_data is None and field.raw_data_list is None:
                if field.is_list:
                    field.value_list = field.initial_list
                else:
                    field.value = field.initial
                continue

            if not field.editable:
                continue

            value = None
            value_list = None
            if field.is_list:
                if field.parsed_data_list is not None:
                    value_list = [self.validate_field_parsed_data(field, x) for x in field.parsed_data_list]
            else:
                value = self.validate_field_parsed_data(field, field.parsed_data)

            if not field.errors:
                if self.mode is FULL_FORM_FROM_REQUEST and field.required and not value and not value_list:
                    field.errors.add('This field is required')
                else:
                    field.value = value
                    field.value_list = value_list

        for field in self.fields:
            field.post_validation(form=self, field=field)
        self.post_validation(form=self)
        return self

    def validate_field_parsed_data(self, field, value):
        is_valid, error = field.is_valid(
            form=self,
            field=field,
            parsed_data=value)
        if is_valid and not field.errors and field.parsed_data is not None:
            value = field.parsed_data
        elif not is_valid and self.mode:
            if not isinstance(error, set):
                error = {error}
            for e in error:
                assert error != ''
                field.errors.add(e)
        return value

    def add_error(self, msg):
        self.errors.append(msg)

    def __str__(self):
        return self.table()

    def compact(self):
        return self.render(style='compact')

    def table(self):
        return self.render(style='table')

    def render(self, style):
        self.style = style
        r = []
        for field in self.fields:
            context = {
                'form': self,
                'field': field,
            }
            if field.template_string is not None:
                r.append(get_template_from_string(field.template_string, origin='tri.form', name='Form.render').render(Context(context)))
            else:
                r.append(render_to_string(field.template.format(style=style), context))
        r.append(AVOID_EMPTY_FORM)
        return mark_safe('\n'.join(r))

    def apply(self, instance):
        """
        Write the new values specified in the form into the instance specified.
        """
        assert self.is_valid()
        for field in self.fields:
            self.apply_field(instance=instance, field=field)

    @staticmethod
    def apply_field(instance, field):
        if not field.editable:
            field.value = field.initial
            field.value_list = field.initial_list

        if field.attr is not None:
            field.write_to_instance(field, instance, field.value_list if field.is_list else field.value)

    def get_errors(self):
        r = {}
        if self.errors:
            r['global'] = self.errors
        field_errors = {x.name: x.errors for x in self.fields if x.errors}
        if field_errors:
            r['fields'] = field_errors
        return r<|MERGE_RESOLUTION|>--- conflicted
+++ resolved
@@ -849,11 +849,6 @@
         """ :type model: django.db.models.Model """
         self._valid = None
         self.errors = []
-<<<<<<< HEAD
-=======
-        self.should_parse = bool(data)
-        """ :type: bool"""
->>>>>>> 48fd58cf
         self.evaluate()
         self.is_valid()
         """ :type: list of str """
