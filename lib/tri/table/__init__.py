--- conflicted
+++ resolved
@@ -12,7 +12,6 @@
 from django.core.paginator import Paginator, InvalidPage
 from django.http import HttpResponse, Http404, HttpResponseRedirect
 from django.template.defaultfilters import slugify
-from django.template.loader import render_to_string
 from django.utils.encoding import force_text, python_2_unicode_compatible
 from django.utils.html import conditional_escape, format_html
 from django.utils.safestring import mark_safe
@@ -28,11 +27,7 @@
 
 from tri.table.db_compat import setup_db_compat
 
-<<<<<<< HEAD
-__version__ = '4.3.1'  # pragma: no mutate
-=======
 __version__ = '5.0.0'  # pragma: no mutate
->>>>>>> 1beae185
 
 LAST = LAST
 
