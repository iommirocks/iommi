--- conflicted
+++ resolved
@@ -10,15 +10,10 @@
 from pyparsing import CaselessLiteral, Word, delimitedList, Optional, Combine, Group, alphas, nums, alphanums, Forward, oneOf, quotedString, ZeroOrMore, Keyword, ParseResults, ParseException
 from six import string_types, text_type, integer_types
 from tri.struct import merged
-<<<<<<< HEAD
-from tri.declarative import declarative, creation_ordered, extract_subkeys, setdefaults, filter_show_recursive, evaluate_recursive, sort_after, dispatch, EMPTY, setattr_path, getattr_path
-from tri.form import Form, Field, bool_parse, member_from_model, expand_member, create_members_from_model, DISPATCH_PATH_SEPARATOR
-=======
 from tri.declarative import declarative, creation_ordered, setdefaults, filter_show_recursive, evaluate_recursive, \
     sort_after, dispatch, EMPTY, RefinableObject, Refinable, Shortcut, shortcut, Namespace, refinable, with_meta
 from tri.form import Form, Field, bool_parse, member_from_model, expand_member, create_members_from_model, \
     DISPATCH_PATH_SEPARATOR
->>>>>>> 6f7b3b9d
 
 # TODO: short form for boolean values? "is_us_person" or "!is_us_person"
 
@@ -551,11 +546,7 @@
             data=self.data,
             fields=fields,
             endpoint_dispatch_prefix=DISPATCH_PATH_SEPARATOR.join(part for part in [self.endpoint_dispatch_prefix, 'gui'] if part is not None),
-<<<<<<< HEAD
-            **self.gui_kwargs)
-=======
         )
->>>>>>> 6f7b3b9d
         form.tri_query = self
         form.tri_query_advanced_value = request_data(self.request).get(ADVANCED_QUERY_PARAM, '')
         self._form = form
