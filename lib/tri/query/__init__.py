from __future__ import (
    absolute_import,
    unicode_literals,
)

import copy
import operator
from collections import OrderedDict
from datetime import date
from django.core.exceptions import ObjectDoesNotExist
from django.db.models import (
    F,
    Model,
    Q,
)
from functools import reduce
from pyparsing import (
    alphanums,
    alphas,
    CaselessLiteral,
    Combine,
    delimitedList,
    Forward,
    Group,
    Keyword,
    nums,
    oneOf,
    Optional,
    ParseException,
    ParseResults,
    quotedString,
    QuotedString,
    Word,
    ZeroOrMore,
)
from six import (
    integer_types,
    string_types,
    text_type,
)
from tri.declarative import (
    class_shortcut,
    creation_ordered,
    declarative,
    dispatch,
    EMPTY,
    evaluate_recursive,
    filter_show_recursive,
    Namespace,
    Refinable,
    refinable,
    RefinableObject,
    setdefaults_path,
    sort_after,
    with_meta,
)
from tri.form import (
    bool_parse,
    create_members_from_model,
    DISPATCH_PATH_SEPARATOR,
    dispatch_prefix_and_remaining_from_key,
    expand_member,
    Field,
    Form,
    member_from_model,
)
from tri.struct import merged

# TODO: short form for boolean values? "is_us_person" or "!is_us_person"

<<<<<<< HEAD
__version__ = '5.0.0'  # pragma: no mutate
=======
__version__ = '4.2.1'  # pragma: no mutate
>>>>>>> 01e55e7c


class QueryException(Exception):
    pass


PRECEDENCE = {
    'and': 3,  # pragma: no mutate
    'or': 2,  # pragma: no mutate
}
assert PRECEDENCE['and'] > PRECEDENCE['or']  # pragma: no mutate

Q_OP_BY_OP = {
    '>': 'gt',
    '=>': 'gte',
    '>=': 'gte',
    '<': 'lt',
    '<=': 'lte',
    '=<': 'lte',
    '=': 'iexact',
    ':': 'icontains',
}

FREETEXT_SEARCH_NAME = 'term'
ADVANCED_QUERY_PARAM = 'query'

_variable_factory_by_django_field_type = OrderedDict()


def register_variable_factory(field_class, factory):
    _variable_factory_by_django_field_type[field_class] = factory


def request_data(request):
    if request.method == 'POST':
        return request.POST
    elif request.method == 'GET':
        return request.GET
    else:
        assert False, "unknown request method %s" % request.method  # pragma: no cover # pragma: no mutate


def to_string_surrounded_by_quote(v):
    str_v = '%s' % v
    return '"%s"' % str_v.replace('"', '\\"')


def value_to_query_string_value_string(variable, v):
    if type(v) == bool:
        return {True: '1', False: '0'}.get(v)
    if type(v) in integer_types or type(v) is float:
        return str(v)
    if isinstance(v, Model):
        try:
            v = getattr(v, variable.value_to_q_lookup)
        except AttributeError:
            name_ish_attributes = [x for x in dir(v) if 'name' in x and not x.startswith('_')]
            raise AttributeError(
                '{} object has no attribute {}. You can specify another name property with the value_to_q_lookup argument.{}'.format(
                    type(v),
                    variable.value_to_q_lookup,
                    " Maybe one of " + repr(name_ish_attributes) + "?" if name_ish_attributes else ""),
            )
    return to_string_surrounded_by_quote(v)


MISSING = object()


def case_sensitive_op_to_q_op(op):
    return {'=': 'exact', ':': 'contains'}.get(op) or Q_OP_BY_OP[op]


def choice_queryset_value_to_q(variable, op, value_string_or_f):
    if op != '=':
        raise QueryException('Invalid operator "%s" for variable "%s"' % (op, variable.name))
    if variable.attr is None:
        return Q()
    if isinstance(value_string_or_f, string_types) and value_string_or_f.lower() == 'null':
        return Q(**{variable.attr: None})
    try:
        instance = variable.gui.choices.get(**{variable.value_to_q_lookup: text_type(value_string_or_f)})
    except ObjectDoesNotExist:
        return None
    return Q(**{variable.attr + '__pk': instance.pk})


def boolean_value_to_q(variable, op, value_string_or_f):
    if isinstance(value_string_or_f, string_types):
        value_string_or_f = bool_parse(value_string_or_f)
    return Variable.value_to_q(variable, op, value_string_or_f)


@creation_ordered
class Variable(RefinableObject):
    """
    Class that describes a variable that you can search for.
    """

    name = Refinable()
    after = Refinable()
    show = Refinable()
    attr = Refinable()
    gui = Refinable()
    gui_op = Refinable()
    freetext = Refinable()
    model = Refinable()
    model_field = Refinable()
    extra = Refinable()
    choices = Refinable()
    value_to_q_lookup = Refinable()

    @dispatch(
        gui_op='=',
        show=True,
        attr=MISSING,
        gui=Namespace(
            call_target__cls=Field,
            show=False,
            required=False,
        ),
        extra=EMPTY,
    )
    def __init__(self, **kwargs):
        """
        Parameters with the prefix "gui__" will be passed along downstream to the tri.form.Field instance if applicable. This can be used to tweak the basic style interface.

        :param gui__show: set to True to display a GUI element for this variable in the basic style interface.
        :param gui__call_target: the factory to create a tri.form.Field for the basic GUI, for example tri.form.Field.choice. Default: tri.form.Field
        """

        super(Variable, self).__init__(**kwargs)

        self.query = None
        """ :type: Query """

    def __repr__(self):
        return '<{}.{} {}>'.format(self.__class__.__module__, self.__class__.__name__, self.name)

    def _bind(self, query):
        bound_variable = copy.copy(self)

        if bound_variable.attr is MISSING:
            bound_variable.attr = bound_variable.name
        bound_variable.query = query

        evaluated_attributes = self.get_declared('refinable_members').keys()
        for k in evaluated_attributes:
            v = getattr(bound_variable, k)
            new_value = evaluate_recursive(v, query=query, variable=self)
            if new_value is not v:
                setattr(bound_variable, k, new_value)

        return bound_variable

    @staticmethod
    @refinable
    def op_to_q_op(op):
        """ :type: (unicode) -> Q """
        return Q_OP_BY_OP[op]

    @staticmethod
    @refinable
    def value_to_q(variable, op, value_string_or_f):
        if variable.attr is None:
            return Q()
        negated = False
        if op in ('!=', '!:'):
            negated = True
            op = op[1:]
        if isinstance(value_string_or_f, string_types) and value_string_or_f.lower() == 'null':
            r = Q(**{variable.attr: None})
        else:
            r = Q(**{variable.attr + '__' + variable.op_to_q_op(op): value_string_or_f})
        if negated:
            return ~r
        else:
            return r

    @classmethod
    def from_model(cls, model, field_name=None, model_field=None, **kwargs):
        return member_from_model(
            cls=cls,
            model=model,
            factory_lookup=_variable_factory_by_django_field_type,
            field_name=field_name,
            model_field=model_field,
            defaults_factory=lambda model_field: {},
            **kwargs)

    @classmethod
    def expand_member(cls, model, field_name=None, model_field=None, **kwargs):
        return expand_member(
            cls=cls,
            model=model,
            factory_lookup=_variable_factory_by_django_field_type,
            field_name=field_name,
            model_field=model_field,
            **kwargs)

    @classmethod
    @class_shortcut
    def text(cls, call_target=None, **kwargs):
        return call_target(**kwargs)

    @classmethod
    @class_shortcut(
        op_to_q_op=case_sensitive_op_to_q_op,
    )
    def case_sensitive(cls, call_target=None, **kwargs):
        return call_target(**kwargs)

    @classmethod
    @class_shortcut(
        gui__call_target__attribute='choice',
    )
    def choice(cls, call_target=None, **kwargs):  # pragma: no cover
        """
        Field that has one value out of a set.
        :type choices: list
        """
        setdefaults_path(kwargs, dict(
            gui__choices=kwargs.get('choices'),
        ))
        return call_target(**kwargs)

    @classmethod
    @class_shortcut(
        gui__call_target__attribute='multi_choice',
    )
    def multi_choice(cls, call_target=None, **kwargs):  # pragma: no cover
        """
        Field that has one value out of a set.
        :type choices: list
        """
        setdefaults_path(kwargs, dict(
            gui__choices=kwargs.get('choices'),
        ))
        return call_target(**kwargs)

    @classmethod
    @class_shortcut(
        gui__call_target__attribute='choice_queryset',
        op_to_q_op=lambda op: 'exact',
        value_to_q_lookup='name',
        value_to_q=choice_queryset_value_to_q,
    )
    def choice_queryset(cls, choices, call_target=None, **kwargs):
        """
        Field that has one value out of a set.
        :type choices: django.db.models.QuerySet
        """
        from django.db.models import QuerySet
        if 'model' not in kwargs:
            assert isinstance(choices, QuerySet), 'The convenience feature to automatically get the parameter model set only works for QuerySet instances'
            kwargs['model'] = choices.model

        setdefaults_path(kwargs, dict(
            gui__choices=choices,
            gui__model=kwargs['model'],
            choices=choices,
        ))
        return call_target(**kwargs)

    @classmethod
    @class_shortcut(
        call_target__attribute="choice_queryset",
        gui__call_target__attribute='multi_choice_queryset',
    )
    def multi_choice_queryset(cls, call_target=None, **kwargs):
        return call_target(**kwargs)

    @classmethod
    @class_shortcut(
        gui__call_target__attribute='boolean',
        value_to_q=boolean_value_to_q,
    )
    def boolean(cls, call_target=None, **kwargs):
        return call_target(**kwargs)

    @classmethod
    @class_shortcut(
        gui__call_target__attribute='boolean_tristate',
        value_to_q=boolean_value_to_q,
    )
    def boolean_tristate(cls, call_target=None, **kwargs):
        return call_target(**kwargs)

    @classmethod
    @class_shortcut(
        gui__call_target__attribute='integer',
    )
    def integer(cls, call_target=None, **kwargs):
        return call_target(**kwargs)

    @classmethod
    @class_shortcut(
        gui__call_target__attribute='float',
    )
    def float(cls, call_target=None, **kwargs):
        return call_target(**kwargs)

    @classmethod
    @class_shortcut(
        gui__call_target__attribute='url',
    )
    def url(cls, call_target=None, **kwargs):
        return call_target(**kwargs)

    @classmethod
    @class_shortcut(
        gui__call_target__attribute='time',
    )
    def time(cls, call_target=None, **kwargs):
        return call_target(**kwargs)

    @classmethod
    @class_shortcut(
        gui__call_target__attribute='datetime',
    )
    def datetime(cls, call_target=None, **kwargs):
        return call_target(**kwargs)

    @classmethod
    @class_shortcut(
        gui__call_target__attribute='date',
    )
    def date(cls, call_target=None, **kwargs):
        return call_target(**kwargs)

    @classmethod
    @class_shortcut(
        gui__call_target__attribute='email',
    )
    def email(cls, call_target=None, **kwargs):
        return call_target(**kwargs)

    @classmethod
    @class_shortcut(
        gui__call_target__attribute='decimal',
    )
    def decimal(cls, call_target=None, **kwargs):
        return call_target(**kwargs)

    @classmethod
    @class_shortcut(
        call_target__attribute='choice_queryset',
    )
    def foreign_key(cls, model_field, model, call_target, **kwargs):
        del model
        setdefaults_path(
            kwargs,
            choices=model_field.foreign_related_fields[0].model.objects.all(),
        )
        return call_target(model_field=model_field, **kwargs)

    @classmethod
    @class_shortcut(
        call_target__attribute='multi_choice_queryset',
    )
    def many_to_many(cls, call_target, model_field, **kwargs):
        setdefaults_path(
            kwargs,
            choices=model_field.remote_field.model.objects.all(),
            extra__django_related_field=True,
        )
        kwargs['model'] = model_field.remote_field.model
        return call_target(model_field=model_field, **kwargs)


class StringValue(text_type):
    def __new__(cls, s):
        if len(s) > 2 and s.startswith('"') and s.endswith('"'):
            s = s[1:-1]
        return super(StringValue, cls).__new__(cls, s)


def default_endpoint__gui(query, key, value):
    return query.form().endpoint_dispatch(key=key, value=value)


def default_endpoint__errors(query, key, value):
    del key, value
    try:
        query.to_q()
        errors = query.form().get_errors()
        # These dicts contains sets that we don't want in the JSON response, so convert to list
        if 'fields' in errors:
            errors['fields'] = {x: list(y) for x, y in errors['fields'].items()}
        if 'global' in errors:
            errors['global'] = list(errors['global'])
        return errors
    except QueryException as e:
        return {'global': [str(e)]}


@declarative(Variable, 'variables_dict')
@with_meta
class Query(RefinableObject):
    """
    Declare a query language. Example:

    .. code:: python

        class CarQuery(Query):
            make = Variable.choice(choices=['Toyota', 'Volvo', 'Ford])
            model = Variable()

        query_set = Car.objects.filter(CarQuery(request=request).to_q())
    """

    gui = Refinable()
    """ :type: tri.declarative.Namespace """
    endpoint_dispatch_prefix = Refinable()
    """ :type: str """
    endpoint = Refinable()
    """ :type: tri.declarative.Namespace """

    member_class = Refinable()
    form_class = Refinable()

    class Meta:
        member_class = Variable
        form_class = Form

    @dispatch(
        gui__call_target=Form,
        endpoint_dispatch_prefix='query',
        endpoint__gui=default_endpoint__gui,
        endpoint__errors=default_endpoint__errors,
    )
    def __init__(self, request=None, data=None, variables=None, variables_dict=None, **kwargs):  # variables=None to make pycharm tooling not confused
        """
        :type variables: list of Variable
        :type request: django.http.request.HttpRequest
        """
        self.variables = []
        """ :type: list of Variable """
        self.bound_variables = []
        """ :type: list of BoundVariable """
        self.bound_variable_by_name = {}

        self.request = request
        self.data = data
        self._form = None

        super(Query, self).__init__(**kwargs)

        def generate_variables():
            if variables is not None:
                for variable in variables:
                    yield variable
            for name, variable in variables_dict.items():
                variable.name = name
                yield variable

        self.variables = sort_after(list(generate_variables()))

        bound_variables = [v._bind(self) for v in self.variables]

        self.bound_variables = filter_show_recursive(bound_variables)

        self.bound_variable_by_name = {variable.name: variable for variable in self.bound_variables}

    def parse(self, query_string):
        """
        :type query_string: str | unicode
        :rtype: Q
        """
        query_string = query_string.strip()
        if not query_string:
            return Q()
        parser = self._grammar()
        try:
            tokens = parser.parseString(query_string, parseAll=True)
        except ParseException:
            raise QueryException('Invalid syntax for query')
        return self.compile(tokens)

    def compile(self, tokens):
        """
        :rtype: Q
        """
        items = []
        for token in tokens:
            if isinstance(token, ParseResults):
                items.append(self.compile(token))
            elif isinstance(token, Q):
                items.append(token)
            elif token in ('and', 'or'):
                items.append(token)
        return self.__rpn_to_q(self.__to_rpn(items))

    @staticmethod
    def __rpn_to_q(tokens):
        stack = []
        for each in tokens:
            if isinstance(each, Q):
                stack.append(each)
            else:
                op = each
                # infix right hand operator is on the top of the stack
                right, left = stack.pop(), stack.pop()
                stack.append(left & right if op == 'and' else left | right)
        assert len(stack) == 1
        return stack[0]

    @staticmethod
    def __to_rpn(tokens):
        # Convert a infix sequence of Q objects and 'and/or' operators using
        # dijkstra shunting yard algorithm into RPN
        if len(tokens) == 1:
            return tokens
        result_q, stack = [], []
        for token in tokens:
            assert token is not None
            if isinstance(token, Q):
                result_q.append(token)
            elif token in PRECEDENCE:
                p1 = PRECEDENCE[token]
                while stack:
                    t2, p2 = stack[-1]
                    if p1 <= p2:
                        stack.pop()
                        result_q.append(t2)
                    else:  # pragma: no cover
                        break  # pragma: no mutate
                stack.append((token, PRECEDENCE[token]))
        while stack:
            result_q.append(stack.pop()[0])
        return result_q

    def _grammar(self):
        """
        Pyparsing implementation of a where clause grammar based on http://pyparsing.wikispaces.com/file/view/simpleSQL.py

        The query language is a series of statements separated by AND or OR operators and parentheses can be used to group/provide
        precedence.

        A statement is a combination of three strings "<variable> <operator> <value>" or "<value> <operator> <variable>".

        A value can be a string, integer or a real(floating) number, a (ISO YYYY-MM-DD) date, or a year based period (nY) where the resulting value
        will typically be base_date + relativedelta(years=n).
        See self.period_to_date

        An operator must be one of "= != < > >= <= !:" and are translated into django __lte or equivalent suffixes.
        See self.as_q

        Example
        something < 10 AND other >= 2015-01-01 AND (foo < 1 OR bar > 1)

        """
        quoted_string_excluding_quotes = QuotedString('"', escChar='\\').setParseAction(lambda token: StringValue(token[0]))
        and_ = Keyword('and', caseless=True)
        or_ = Keyword('or', caseless=True)
        exponential_marker = CaselessLiteral('E')
        binary_op = oneOf('=> =< = < > >= <= : != !:', caseless=True).setResultsName('operator')
        arith_sign = Word('+-', exact=1)
        integer = Word(nums)

        real_num = Combine(Optional(arith_sign) + (integer + '.' + Optional(integer) | ('.' + integer)) + Optional(exponential_marker + Optional(arith_sign) + integer)).setParseAction(lambda t: float(t[0]))
        int_num = Combine(Optional(arith_sign) + integer + Optional(exponential_marker + Optional('+') + integer)).setParseAction(lambda t: int(t[0]))

        def parse_date_str(token):
            y, _, m, _, d = token
            try:
                date_object = date(*map(int, (y, m, d)))
            except ValueError:
                raise QueryException('Date %s-%s-%s is out of range' % (y, m, d))
            return date_object

        date_str = (integer('year') + '-' + integer('month') + '-' + integer('day')).setParseAction(parse_date_str)

        # define query tokens
        identifier = Word(alphas, alphanums + '_$-').setName('identifier')
        variable_name = delimitedList(identifier, '.', combine=True)
        value_string = date_str | real_num | int_num | variable_name | quoted_string_excluding_quotes

        # Define a where expression
        where_expression = Forward()
        binary_operator_statement = (variable_name + binary_op + value_string).setParseAction(self.binary_op_as_q)
        free_text_statement = quotedString.copy().setParseAction(self.freetext_as_q)
        operator_statement = binary_operator_statement | free_text_statement
        where_condition = Group(operator_statement | ('(' + where_expression + ')'))
        where_expression << where_condition + ZeroOrMore((and_ | or_) + where_expression)

        # define the full grammar
        query_statement = Forward()
        query_statement << Group(where_expression).setResultsName("where")
        return query_statement

    def binary_op_as_q(self, token):
        """
        Convert a parsed token of variable_name OPERATOR variable_name into a Q object
        """
        variable_name, op, value_string_or_variable_name = token
        variable = self.bound_variable_by_name.get(variable_name.lower())
        if variable:
            if isinstance(value_string_or_variable_name, string_types) and not isinstance(value_string_or_variable_name, StringValue) and value_string_or_variable_name.lower() in self.bound_variable_by_name:
                value_string_or_f = F(self.bound_variable_by_name[value_string_or_variable_name.lower()].attr)
            else:
                value_string_or_f = value_string_or_variable_name
            result = variable.value_to_q(variable=variable, op=op, value_string_or_f=value_string_or_f)
            if result is None:
                raise QueryException('Unknown value "%s" for variable "%s"' % (value_string_or_f, variable.name))
            return result
        raise QueryException('Unknown variable "%s"' % variable_name)

    def freetext_as_q(self, token):
        assert any(v.freetext for v in self.variables)
        assert len(token) == 1
        token = token[0].strip('"')

        return reduce(operator.or_, [Q(**{variable.attr + '__' + variable.op_to_q_op(':'): token})
                                     for variable in self.variables
                                     if variable.freetext])

    def form(self):
        """
        Create a form and validate input based on a request.
        """
        if self._form:
            return self._form
        fields = []

        if any(v.freetext for v in self.variables):
            fields.append(Field(name=FREETEXT_SEARCH_NAME, display_name='Search', required=False))

        for variable in self.bound_variables:
            if variable.gui is not None and variable.gui.show:
                # pass gui__* parameters to the GUI component
                assert variable.name is not MISSING
                assert variable.attr is not MISSING
                params = merged(Namespace(), variable.gui, name=variable.name, attr=variable.attr)
                fields.append(params())

        form = self.gui(
            request=self.request,
            data=self.data,
            fields=fields,
            endpoint_dispatch_prefix=DISPATCH_PATH_SEPARATOR.join(part for part in [self.endpoint_dispatch_prefix, 'gui'] if part is not None),
        )
        form.tri_query = self
        form.tri_query_advanced_value = request_data(self.request).get(ADVANCED_QUERY_PARAM, '')
        self._form = form
        return form

    def to_query_string(self):
        """
        Based on the data in the request, return the equivalent query string that you can use with parse() to create a query set.
        """
        form = self.form()
        if request_data(self.request).get(ADVANCED_QUERY_PARAM, '').strip():
            return request_data(self.request).get(ADVANCED_QUERY_PARAM)
        elif form.is_valid():
            def expr(field, is_list, value):
                if is_list:
                    return '(' + ' OR '.join([expr(field, is_list=False, value=x) for x in field.value_list]) + ')'
                return ''.join([
                    field.name,
                    self.bound_variable_by_name[field.name].gui_op,
                    value_to_query_string_value_string(self.bound_variable_by_name[field.name], value)],
                )

            result = [expr(field, field.is_list, field.value)
                      for field in form.fields
                      if field.name != FREETEXT_SEARCH_NAME and field.value not in (None, '') or field.value_list not in (None, [])]

            if FREETEXT_SEARCH_NAME in form.fields_by_name:
                freetext = form.fields_by_name[FREETEXT_SEARCH_NAME].value
                if freetext:
                    result.append('(%s)' % ' or '.join(['%s:%s' % (variable.name, to_string_surrounded_by_quote(freetext))
                                                        for variable in self.variables
                                                        if variable.freetext]))
            return ' and '.join(result)
        else:
            return ''

    def to_q(self):
        """
        Create a query set based on the data in the request.
        """
        return self.parse(self.to_query_string())

    @staticmethod
    @dispatch(
        variable=EMPTY,
    )
    def variables_from_model(variable, **kwargs):
        return create_members_from_model(
            member_params_by_member_name=variable,
            default_factory=Variable.from_model,
            **kwargs
        )

    @staticmethod
    @dispatch(
        variable=EMPTY,
    )
    def from_model(data, model, variable, include=None, exclude=None, extra_fields=None, **kwargs):
        """
        Create an entire form based on the fields of a model. To override a field parameter send keyword arguments in the form
        of "the_name_of_the_field__param". For example:

        .. code:: python

            class Foo(Model):
                foo = IntegerField()

            Table.from_model(data=request.GET, model=Foo, field__foo__help_text='Overridden help text')

        :param include: fields to include. Defaults to all
        :param exclude: fields to exclude. Defaults to none (except that AutoField is always excluded!)

        """
        variables = Query.variables_from_model(model=model, include=include, exclude=exclude, extra=extra_fields, variable=variable)
        return Query(data=data, variables=variables, **kwargs)

    def endpoint_dispatch(self, key, value):
        prefix, remaining_key = dispatch_prefix_and_remaining_from_key(key)
        handler = self.endpoint.get(prefix, None)
        if handler is not None:
            return handler(query=self, key=remaining_key, value=value)


from .db_compat import setup_db_compat  # noqa

setup_db_compat()<|MERGE_RESOLUTION|>--- conflicted
+++ resolved
@@ -68,11 +68,7 @@
 
 # TODO: short form for boolean values? "is_us_person" or "!is_us_person"
 
-<<<<<<< HEAD
 __version__ = '5.0.0'  # pragma: no mutate
-=======
-__version__ = '4.2.1'  # pragma: no mutate
->>>>>>> 01e55e7c
 
 
 class QueryException(Exception):
