Changelog
---------

5.0.0 (2022-05-12)
~~~~~~~~~~~~~~~~~~

<<<<<<< HEAD
* Breaking change: how to declare shortcuts has now changed. Consult an example like `Column.float` for an example of the new style.

* Breaking change: depedencies tri_struct and tri_declarative have been removed and merged into iommi. You need to change your imports if you import from tri_declarative!

* Fixed bug where foreign keys in table filters didn't produce select2 inputs

* Fixed support for Djangos `THOUSAND_SEPARATOR` feature. This previously broke selects and the paginator.
=======
* Dependencies tri.declarative and tri.struct are merged into iommi and are thus no longer required. You should remove them from your project and fix your imports to only import from iommi if you had imports from `tri_struct` or `tri_declarative`.

* Fixes for how style definitions are merged. This fixes an issue where select2 wasn't used properly in table filters.
>>>>>>> 816abe25

* Refurbished priority for settings on refinable objects. E.g style settings can now overwrite things declared by
  shortcuts.

* Fixed paginator and select2/choice/radio control when django is configured to use thousands separator

* Drop Field parameters `choice_to_option` and `empty_choice_tuple`

* Drop `Style` parameter `assets`. Assets parameters now strictly go in `root__assets`

* Silenced deprecation warning from Django for app configs

* Improved error messages

* Workaround for crash deep in pytest internals when using synthetic traceback

* Separate `Form.edit` from `auto__` machinery

* Introduced new decorator `@with_defaults` for giving parameters in shortcuts in a more natural way.

* Introduced new decorator `@superinvoking_classmethod` to enable a classmethod to call a base class implementation
  with the same name. Useful when declaring more specific shortcuts when customizing using inheritance.


4.7.0 (2022-04-01)
~~~~~~~~~~~~~~~~~~

* Improved exceptions: you now get an exception frame that points to the declaration if you use the declarative style. This makes it much easier to know what code is responsible for a crash.

* Fixed CSV rendering endpoint and added an example for it

* `EditTable` is no longer experimental!

* Fix rendering of choices in filter select widgets from CharField with choices

* Bulk editing: fields should be default None, even if the model has a default value

* Fixed rendering of disabled checkbox


4.6.0 (2022-03-02)
~~~~~~~~~~~~~~~~~~

* Chinese translation

* Base style no longer includes the select2 assets

* h_tag should be possible to set to None and to set include=False

* Fixed default handling for get_sql_debug

* Fixed issue where you couldn't set non-editable input tag to 'input'

* Fix auto rowspan. It was broken if you did multiple bind() on the same object

* Live edit improvements: Handle slower pages MUCH better, and editing of classes works

* Fixed styling for non-editable select2


4.5.1 (2022-01-12)
~~~~~~~~~~~~~~~~~~

* Minor fix for SQL tracing when function names could not be retrieved


4.5.0 (2022-01-11)
~~~~~~~~~~~~~~~~~~

* Path decoding feature added. See https://docs.iommi.rocks/en/latest/path.html

* New style: `bootstrap5`. Thanks to Nigel Metheringham!

* Expose `perform_dispatch` for legacy FBVs. See https://docs.iommi.rocks/en/latest/legacy_fbv.html for how to use it.

* Forms: Some asserts to make `redirect`/`redirect_to` more fool proof

* Forms: A little check to make setting `search_fields` on a `Field` more fool proof


4.4.0 (2021-12-22)
~~~~~~~~~~~~~~~~~~

* Send full state of current form when doing ajax select2 callback, enabling more advanced filtering

* Fixed bug where `auto__include=['fk__charfield']` crashes

* Fixed bug where style application on an object only had an effect on the child objects

* `Form.delete` will now show a nice error message if the object can't be deleted due to restricted rows

* `EditTable`: Add row feature added

* `EditTable`: Delete row feature added

* `EditTable`: `field` on an `EditColumn` now match the behavior of `field` for a normal `Form`


4.3.3 (2021-12-09)
~~~~~~~~~~~~~~~~~~

* `EditTable`: Fixed auto__rows

* `EditTable`: if instance.pk < 0, treat this as a create

* Passing `search_fields` to a `Field.choice_queryset` did nothing



4.3.2 (2021-12-06)
~~~~~~~~~~~~~~~~~~

* `EditTable` can now be nested inside a `Form`, similar to how forms can be nested in forms.

* Make it possible to turn off freetext_search query form field by passing `None` as config.

* Optimized writing for `EditTable`

* Several fixes for `EditTable`. Basically it works now :)


4.3.1 (2021-11-30)
~~~~~~~~~~~~~~~~~~

* Due to a mistake in packaging the experimental feature EditTable was not included in previous release. This is now fixed.


4.3.0 (2021-11-30)
~~~~~~~~~~~~~~~~~~

* Freetext field could be shown when it shouldn't, causing a crash on search

* Experimental feature: `EditTable`. Import `iommi.experimental.edit_table.EditTable`. This API can change at any time and also move away from `experimental`.

* Logout redirect for `Form.edit`/`Form.create` now follows `settings.LOGOUT_REDIRECT_URL`

* Nicer error message for missing `parso` install

* Fixed error for when you specify conf in a way that isn't supported. This would silently ignore the configuration before.


4.2.0 (2021-11-18)
~~~~~~~~~~~~~~~~~~

* Field groups in forms. There is a new string `group` member on `Field` that is used to group, a `group` namespace on `Form` you can use to set attrs, tag, etc. Global styling for form groups is done via the `FieldGroup` class. The bootstrap style has been updated to support this feature out of the box.

*  Validation could be bypassed for forms if they have been saved via `form.refine_done()`. This became the default behavior for `.as_view()` in iommi 4.1 so that release is broken.


4.1.0 (2021-11-15)
~~~~~~~~~~~~~~~~~~

* `as_view()` calls `refine_done`, giving you a nice little performance win for free

* Introduce `@iommi_render` view decorator. Use this to get correct behavior when using transactions by default in views. The iommi middleware will now produce an error if you try to use it incorrectly.

* Re-initializable select2 enhancement. If you dynamically modify with javascript you can call `iommi_init_all_select2` to re-initialize iommi select2 components

* Break out the select2 enhancement from the base style into a separate `select2_enhanced_forms` style, and added it to all the built in styles. If you have a custom style that extended `base` you must now also add `select2_enhanced_forms` to that style to get the same behavior as before.

* should_ignore_frame() is more robust against acrobatic frames. This is a rather obscure bug that won't affect normal iommi usage.


4.0.0 (2021-11-01)
~~~~~~~~~~~~~~~~~~

* Dropped support for `__` in names of declared columns/fields/filters (deprecated since 3.2.0)

* Big internal refactoring. You should see some performance improvements accross the board.


3.4.0 (2021-10-22)
~~~~~~~~~~~~~~~~~~

* Ability to customize the `Cell` and `Cells` classes used by `Table` rendering

* Improved ability to customize `Table.tbody`. You can now add html after or before the rows from the table itself

* Template-based rendering should get iommi_evaluate_parameters as context. This was the case in some cases but not all, most notably when rendering a `Fragment`.


3.3.0 (2021-10-20)
~~~~~~~~~~~~~~~~~~

* Added snakeviz profiling (use it by passing `_iommi_prof=snake` as a url parameter)

* Fixed stack traces in SQL tracing

* Fixed jump to code for several scenarios

* German translation fixes and updates

* Improved error message for invalid admin config

* `write_nested_form_to_instance` now takes keyword arguments


3.2.2 (2021-10-01)
~~~~~~~~~~~~~~~~~~

* Fix bug causing any endpoint invocation of table fields to force a bind of the paginator (Which should be lazy)


3.2.1 (2021-09-24)
~~~~~~~~~~~~~~~~~~

* Fix enforcement on `required=True` on `Field.multi_choice` and others where value is a list.


3.2.0 (2021-08-23)
~~~~~~~~~~~~~~~~~~

* Names with underscore are deprecated and will be removed in the next major version. This means you can no longer write this:

.. code-block:: python

    class MyTable(Table):
        foo__bar = Column()

You must now instead write:

.. code-block:: python

    class MyTable(Table):
        some_name = Column(attr='foo__bar')

Using `foo__bar` had some weird consequences like you not being able to later target that name without getting ambiguities in what `__` meant.


3.1.1 (2021-06-18)
~~~~~~~~~~~~~~~~~~

* Expand ajax reload on filter change of tables to also include the bulk form. If not done, the bulk options are not in sync with the filtering.

* Remove reference to non-existant `errors.html` in bootstrap style

* Make `Table.visible_rows` non-lazy and not a property

* `Table.rows` is no longer a property


3.1.0 (2021-06-09)
~~~~~~~~~~~~~~~~~~

* Form: Evaluate parameters now contain instance

* Use the same redirect logic for delete as create/edit. This means you can now use `extra__redirect` and `extra__redirect_to` for delete too

* When stopping the live editing, a full runserver restart is now triggered so you get the new code you just edited


3.0.0 (2021-05-24)
~~~~~~~~~~~~~~~~~~

* Styles have a new `sub_styles` parameter. This change greatly simplifies how you set up a custom style for your project if you want to customize the query form.

* `IOMMI_DEFAULT_STYLE` can now be a `Style` object

* Breaking change: The horizontal styles are removed and replaced with the substyle feature. If you use for example `'bootstrap_horizontal'`, you need to replace it with `'horizontal'`.

* Mixed case filter fields didn't work

* Respect browsers preferred dark/light mode for profiler and sql tracer


2.8.12 (2021-05-18)
~~~~~~~~~~~~~~~~~~~

* Major bug: tables based on querysets would implicitly use the django result cache. This resulted in the contents of the table not changing until after process restart


2.8.11 (2021-05-07)
~~~~~~~~~~~~~~~~~~~

* `Fragment` should have `@with_meta`

* Fixed nesting tables inside forms. This would previously crash with a strange error message.

* Avoid infinite loop in sort_after on too large indicies


2.8.10 (2021-04-28)
~~~~~~~~~~~~~~~~~~~

* Read defaults from model for initial of fields

* Increased log level of SQL logging from 11 to 21 (DEBUG+1 -> INFO+1)

* Added null factory for `JSONField`

* Fixed live editing code to use the same logic as 'jump to code' to find the code

* Fixed one case where live edit broke

* Prettier debug menu for live editing

* Prettier query help text (thanks new contributor flying_sausages!)


2.8.9 (2021-03-08)
~~~~~~~~~~~~~~~~~~

* Fixed bad html escape in SQL trace magnitude graph (this is not a security problem, as it's a developer tool with very restricted access)

* Renamed freetext to freetext_search. It was too easy to collide with a user defined model with a field called freetext


2.8.8 (2021-02-23)
~~~~~~~~~~~~~~~~~~

* Automatically generating a Query from a model with a foreign key was broken in cases where the name field wasn't the same as name field of the parent model


2.8.7 (2021-02-22)
~~~~~~~~~~~~~~~~~~

* Make it possible to pass a lambda to title of Page/Form/Table

* Improved error when trying to register an already registered style


2.8.6 (2021-02-19)
~~~~~~~~~~~~~~~~~~

* Revert to the old (pre 2.8.2) way of using `search_fields` to compose queries.

  The new approach failed for cases when there was a custom `value_to_q` definition.
  A proper fix needs to have a unified approach also when using `.pk` format.


2.8.5 (2021-02-17)
~~~~~~~~~~~~~~~~~~

* Render title of `Page` objects. To turn off the rendering of the title pass `h_tag__include=False`.

* Removed the register_search_fields warning, it was 90% annoying and 10% useful


2.8.4 (2021-02-15)
~~~~~~~~~~~~~~~~~~

* Form: support passing instance as a lambda, even in combination with `auto__model`


2.8.3 (2021-02-14)
~~~~~~~~~~~~~~~~~~

* Removed bad assert that prevented passing instance as a lambda for auto__model of Form

* SQL trace was broken for postgres

* query_from_indexes should automatically generate filters for foreign keys. This especially affected the admin.


2.8.2 (2021-02-09)
~~~~~~~~~~~~~~~~~~

* Avoid using `search_fields` when composing queries from model filter values. Always using the `.pk` fallback approach is more stable when the search field values might not be unique. This will remove a bunch of warnings that weren't very helpful too.

* Fixed crash when setting `query__include=False` on `Table`

* `capitalize()` now handles safe strings properly. This will enable you to pass safe strings to `title` for example.

* Translation of Yes/No

* Fixed error message for `register_search_fields`

* Updated to fontawesome 4.7

* Renamed live edit asset to not conflict with the name 'custom' which might be fairly common

* Nicer title in the admin for apps


2.8.1 (2021-02-01)
~~~~~~~~~~~~~~~~~~

* Auto generated tables had "ID" as the column name for foreign keys, instead of the name of the remote model.

* Profiler fixed: the bind and render of iommi objects that were handled by the middleware weren't profiled

* Fixed live edit to work for views with URL arguments

* Handle settings.BASE_DIR as Path objects

* fix bulk__include = False on table

* Make DebugMenu created on demand to avoid setting of breakpoints when debugging your own code

* Models in admin are now in alphabetical order

* `Field` is not a `Tag`, so you can render a `Form` as a div if you want.

* The root menu item for the iommi admin was broken if you inherited from Admin

* Force the live edit view to be bootstrap. This avoids the live edit feature looking a big broken for your own custom styles.

* Minor bootstrap styling fix for non-editable fields


2.8.0 (2021-01-13)
~~~~~~~~~~~~~~~~~~

* Nested forms

* The paginator is now lazy. This means we can avoid a potentially expensive `.count()` database hit in many situations

* Added `Table.bulk_container`

* `Table.post_bulk_edit` takes evaluate parameters now

* Column.include=False implies that the column shouldn't get anything in the bulk form. If you want bulk editing without a visible column use Column.render_column=False

* Support auto__include=['pk']

* Fix reinvoke/reinvoke_new_defaults when shortcut is changed

* Date/datetime parsing bugs fixed after mutation testing

* Do not do form post_validation if we are in initial display mode

* Forms now don't create a submit button by default. If you have a post handler you will get a submit button though.

* SQL trace bugfixes

* Custom raw_data callback should have same semantics as constant value (and parsed_data callback)

* Improved error message on disallowed unbound object access

* Documentation improvements, for example new pages for dev tools, and styles

* Live editing on `.as_view()` style views work in the case of an explicitly declared class

* Fixed bug where the ajax enhanced table didn't work if you used `Table.div` or otherwise changed the `tag` of `Table`

* Fixed auto__model column/filter for `CharField` with choices


2.7.0 (2020-12-14)
~~~~~~~~~~~~~~~~~~

* A `Form` can now contain non-`Field` parts. Iterate over everything to render with `form.parts` and all the fields to be validated with `form.fields`. Fields that are not direct children are also collected, so you can easily add extra structure by wrapping a bunch of fields in a `html.div` for example.

* Support Django's `CharField.choices` feature

* You can now customize the name shown in the advanced search via `Filter.query_name`

* Form submit buttons (`Actions.submit`) are now rendered as `<button>` not as `<input type="submit">`.

* Added SQL trace feature

* You can now apply styles on the root object. Example: `root__assets__my_asset=Asset(...)`

* Edit button only present in debug menu when the edit middleware is installed

* Added profile button to debug menu

* Make collected assets more accessible when rendering iommi in your own templating environment: you can now access them on the iommi objects: `my_iommi_obj.iommi_collected_assets()`

* Removed broken validation of sort columns. This validation prevented sorting on annotations which was very confusing as it worked in debug mode

* Make it possible to target the live edit page with styles (via `LiveEditPage`)

* The live edit view can be flipped between horizontal and vertical layouts

* The debug tree view is slimmed down (by not including endpoints and assets on lots of things)

* `Field.raw_data_list` is removed. You can know if it's a list or not by checking `is_list`, so `raw_data` covers the uses cases.

* Include decorators in live edit

* The debug jump to code feature should work for some more scenarios, and it will not display if it has no good guess.

* DEPRECATED: `Field.choice_to_option`. This is replaced by `choice_id_formatter` and `choice_display_name_formatter`


2.6.1 (2020-12-01)
~~~~~~~~~~~~~~~~~~

* Fixed live editing to work when distributing iommi


2.6.0 (2020-12-01)
~~~~~~~~~~~~~~~~~~

* Live editing of function based views in DEBUG. Works for both iommi views and normal django views.

* Added ajax enhanced table filtering

* You can now turn off the advanced mode on queries: `Table(query__advanced__include=False)`

* `Query` has two new refinables: `filter` and `post_process`. These are hook points if you need to further customize what query is generated.

* Enable profiling when DEBUG mode is on, even if you're not staff

* Fixed multiselect on empty list

* Added missing `get_errors()` member function on `Field`

* Fixed select2 widget when the base url do not end with `/`

* Styling fixes. Primarily for bulma.


2.5.0 (2020-11-19)
~~~~~~~~~~~~~~~~~~

* include=False on a Column should imply not generating the query filter and bulk field. If you want to not render a column but still want the filters, use the render_column=False feature

* Added callbacks for saving a form: `extra__pre_save_all_but_related_fields`, `extra__on_save_all_but_related_fields`, `extra__pre_save`

* Added `extra__new_instance` callback to `Form.create` for custom object creation

* The errors list has been changed. You should always use `add_error()` to add an error on a `Field` or a `Form`

* It is now possible to call `is_valid()` and `get_errors()` and get what you expect from `post_validation` on `Field` and `Form`

* Query forms can now have additional fields, that are ignored by the filter handling code (when you want to do additional filtering outside of the query logic)

* Bug fixes with state leaking between binds

* Fixed jump to code

* Improved error message for `is_valid_filter`

* Added a nice error message if you try to shoot in `style` or `class` as raw strings

* Fixed empty table message, and invalid query form messages


2.4.0 (2020-11-04)
~~~~~~~~~~~~~~~~~~

* The given `rows` queryset and filtering were not respected for the "Select all rows" bulk feature. This could produce some pretty bad bugs!

* Support custom bulk post_handlers on lists and not just querysets

* `Table` has a few new members:
    - `initial_rows`: the rows you pass (or that gets created by `auto__model`) is stored unchanged here
    - `sorted_rows`: `initial_rows` + sorting applied
    - `sorted_and_filtered_rows`: `sorted_rows` + filtering applied
    - `visible_rows`: `sorted_and_filtered_rows` + pagination applied
    - `rows`: this is now a property and will map to the old behavior which is the "most applied" member that exists


* Fixed passing dunder paths to `auto__include`. You got a weird crash if the target of the path was a foreign key. There are still issues to be resolved adjacent to this, but the base case now works.

* Fixed the "select all" feature for pages with multiple tables.


2.3.0 (2020-10-30)
~~~~~~~~~~~~~~~~~~

* Every part can now have assets that are added to the assets of the style and included in the head. This is particularly useful for bundling small pieces of javascript or css with the components that need them and thereby gets us closer to being able to write truly self contained "component". As a proof of concept I did so for the tables javascript parts. The naming takes care of deduplication of assets.

* Only include select2 assets when needed (possible because of the point above)

* Filtering on booleans was very broken. It always returned empty querysets and didn't produce errors when you tried to do stuff like `my_boolean<3`

* It's now possible to configure stuff on the freetext field of a query

* iommi will now grab the root page title from the text from `Header` instances in addition to `Part.title`

* Render date fields as such

* Fixed date and time formatting

* Support for optgroups in forms

* Make it possible to insert fields into the form of a query, and filters into a query

* Differentiate between primary and other actions. This should make iommi pages look more in line with the majority of design systems. If you have a custom style you probably want to add a style definition for `Action.primary`.

* Fixed a case of a silent overwrite that could be surprising. This was found during reading the code and has never happened to us in practice.

* Style fixes for bulma


2.2.0 (2020-10-16)
~~~~~~~~~~~~~~~~~~

* Fix so that style application does not alter definitions destructively. This could lead to some strange behavior if you tried to switch between styles, and it could leak over definitions between things you would not expect.

* The title of `Table` is `None` when there is no model

* Assets as first class concept. You can now insert asset definitions into your style with `assets__js=...` instead of defining a `base_template`. This change also removes the base templates for all the built in styles as they are now obsolete.

* Made it easy to hide the label of a Field by setting `display_name=None`, or `include=False`


2.1.0 (2020-10-07)
~~~~~~~~~~~~~~~~~~

* Internationalization! iommi now has i18n support and ships with English, German and Swedish languages out of the box. We welcome more translations.

* Out of the box support for the Bulma CSS framework

* Make `auto__include` specifications allow foreign key paths

* By default we now grab display_name from the model fields verbose_name (if applicable)

* Sometimes you got reordering of parts when doing a post to a form for example, this is now fixed

* The `traversable` argument to lambdas is now the leaf and not the root. This was a bug.

* Support `reverse_lazy` as url argument to MenuItem

* Two id attributes were rendered on the input tags in forms (thanks Benedikt Grundmann for reporting!)


2.0.1 (2020-09-22)
~~~~~~~~~~~~~~~~~~

* `delete_object__post_handler` accessed `instance.id` which might be valid. It should have accessed `instance.pk` which is always valid.


2.0.0 (2020-09-22)
~~~~~~~~~~~~~~~~~~

* BACKWARDS INCOMPATIBLE: `Style` must now take a `base_template` argument. This replaces the setting `IOMMI_BASE_TEMPLATE`.

* BACKWARDS INCOMPATIBLE: `IOMMI_CONTENT_BLOCK` is removed. Replaced by the `content_block` setting for `Style`.

* Allow table rows to be provided from a generator. (Disabling paginator)

* Added blocks (`iommi_head_contents`, `iommi_top`, and `iommi_bottom`) as useful hook points to add custom data in the templates if you don't need a totally new template but want to just customize a little bit.

* The default sort_key on a Column.foreign_key now looks at the searchable field of the remote field ('name' by default). This means by default sorting will mostly be more what you expect.

* Changed the error from get_search_field() for non-unique name to a warning.

* Removed <table> for layout in query advanced/simple stuff.

* Don't warn for missing register_search_fields when attr=None

* Set admin to bootstrap by default.

* Added form for changing password. Used by the admin but also usable from your code.

* Added form for login. Used by the admin but also usable from your code.

* Fixed foundation styling for query form.

* Introduced `Field.help`. This is the fragment that renders the help text for a `Field`. This means you can now style and customize this part of forms more easily. For example set a CSS class: `Field(help__attrs__class__foo='foo'`.

* Use django default date and time formatting in tables.

* New shortcut for `Table`: `Table.div` for when you want to render a `Table` as a bunch of divs. This is useful because a `Table` is really a view model of a sequence of stuff, not just a `<table>`.

* Possibility to set `Actions.tag` to `None` to not get a wrapping html tag.

* Added `Table.outer` as a tag you can style that encompasses the entire table part.

* Moved `Form.h_tag` rendering inside the form tag to make it stylable as a coherent whole.

* Grab html title from first part if no title is given explicitly. This means you'll get the `<title>` tag filled more often by what you expect automatically.

* `Template` instances are now collected properly by `Part`.

* Read admin config from modules.

* The Admin is now opt in, not opt out.

* The admin is now MUCH prettier and better.

* Actions for `Table` are now rendered above the table by default. Set `actions_below` to `True` to render them the old way.

* Many misc improvements


1.0.3 (2020-08-24)
~~~~~~~~~~~~~~~~~~

* Changed `Table.bulk_form` to `Table.bulk`. The old name was a mistake as the name was always `bulk`. This meant that styling didn't work like you expected and the pick feature also lead you down the wrong path.


1.0.2 (2020-08-21)
~~~~~~~~~~~~~~~~~~

* Support user inputted relative dates/datetimes

* Support more time formats automatically

* Introduced Filter.parse() which is a hook point for handling special parsing in the query language. The query language will no longer try to convert to integers, floats and dates for you. You have to specify a parse() method.

* Added `traversable` key to evaluate parameters. Think of it like something similar to `self`.

* `cell__format` now gets all evaluate parameters like you'd expect

* Filters: If `attr` is `None` but you've specified `value_to_q` then your filter is now included

* Various bug fixes


1.0.1 (2020-06-24)
~~~~~~~~~~~~~~~~~~

* Optimizations

* Use select2 as the default for multi_choice

* Improved usability: Make icon column behavior on falsy values more guessable

* Accidentally changed default style to foundation, change back to bootstrap

* Improved usability: Don't fall back to default template name if the user specified an explicit template name: fail on TemplateNotFound

* Style on root uses correct base template

* Allow model fields called `context`


1.0.0 (2020-06-10)
~~~~~~~~~~~~~~~~~~

* Backwards incompatible: `register_search_fields` replaces `register_name_field`. This new system is a list of field names and not just a single field. There is also new searching and filtering behavior based on this that means you will get better search results

* Backwards incompatible: `field_name` as used by model factories is replaced with `model_field_name`. If you used `register_factory` you will need to change this. The field names on `Column`, `Field` and `Filter` are also renamed.

* Support fields named `keys`, `value` or `items` on Django models

* Added basic styling support for CSS frameworks Water and Foundation

* Fix include to make None mean False

* Change Filter.text to search using icontains instead of iexact by default in the basic search mode

* Change post_validation callback to receive standard evaluate parameters

* Improved help text for queries

* Field.radio was broken in the bootstrap style: it specified the input template as the template for the entire field, so the label got erased


0.7.0 (2020-05-22)
~~~~~~~~~~~~~~~~~~

* Fixed default text argument to Fragment

* Fixed issue where endpoint dispatch parameter was left over in the pagination and sorting links

* Parts that are None should not be collected. This affected the admin where it printed "None" below the "Admin" link.

* Added header for bulk edit form in tables

* Fixed textarea readonly when field is not editable

* Fixed is_paginated function on Paginator

* Add request to evaluate parameters

* Make evaluate and evaluate_recursive match even the `**_` case by default

* No dispatch command on a POST is invalid and will now produce an error

* Lazy bind() on members. This is a performance fix.

* Fixed bug where display_name could not be overridden with a lambda due to incorrect evaluate handling

* Removed Table.rendered_columns container. You have to look at the columns and check if they have render_column=False


0.6.2 (2020-04-22)
~~~~~~~~~~~~~~~~~~

* Fixed data-endpoint attribute on table


0.6.1 (2020-04-21)
~~~~~~~~~~~~~~~~~~

* Fixed tbody endpoint and added a div to make the endpoint easier to use


0.6.0 (2020-04-17)
~~~~~~~~~~~~~~~~~~

* Fixed an issue where fragments couldn't be customized later if built with the `html` builder

* `Action` inherits from `Fragment`. This should be mostly transparent.

* You can now pass multiple argument to `Fragment`/`html.foo()`. So `html.div('foo', 'bar')` is now valid and creates two child nodes `child0` and `child1`

* Uncouple `auto__*` from `row` parameter. `auto__` only suggests a default. This avoids some confusion one could get if mixing `auto__rows`, `auto__models` and `rows` in some ways.

* Fixed setting active on nested submenus where the parent had url None


0.5.0 (2020-04-01)
~~~~~~~~~~~~~~~~~~

* Include iommi/base_bootstrap.html and iommi/base_semantic_ui.html in package, and use them if no base.html is present. This improves the out of the box experience for new projects a lot

* Support mixing of `auto__model`/`auto__row` based columns and declarative columns

* Support attrs__class and attrs__style as callables

* Added support for context namespace on Page, which is passed to the template when rendering (for now only available on the root page)

* Fixed how we set title of bulk edit and delete buttons to make configuration more obvious


0.4.0 (2020-03-30)
~~~~~~~~~~~~~~~~~~

* Fixed rendering of grouped actions for bootstrap

* Respect auto__include order

* boolean_tristate should be the default for the Field of a Column.boolean

* New class Header that is used to automatically get h1/h2/etc tags according to nesting of headers

* Table.rows should be able to be evaluated

* Added feature that you can type 'now' into date/datetime/time fields

* Feature to be able to force rendering of paginator for single page tables

* Paginator fixes: it's now no longer possible to use the Django paginator, but the iommi paginator is more full features in trade.

* Removed jQuery dependency for JS parts

* Big improvements to the Menu component

* filters that have freetext mode now hide their field by default

* Added "pick" in the debug toolbar. This is a feature to quickly find the part of the document you want to configure

* Introduced Form.choice_queryset.extra.create_q_from_value

* Changed so that Query defaults to having the Field included by default

* Renamed BoundRow/bound_row to Cells/cells

* Major improvements to the admin

* Lots and lots of cleanup and bug fixes<|MERGE_RESOLUTION|>--- conflicted
+++ resolved
@@ -4,19 +4,9 @@
 5.0.0 (2022-05-12)
 ~~~~~~~~~~~~~~~~~~
 
-<<<<<<< HEAD
-* Breaking change: how to declare shortcuts has now changed. Consult an example like `Column.float` for an example of the new style.
-
-* Breaking change: depedencies tri_struct and tri_declarative have been removed and merged into iommi. You need to change your imports if you import from tri_declarative!
-
-* Fixed bug where foreign keys in table filters didn't produce select2 inputs
-
-* Fixed support for Djangos `THOUSAND_SEPARATOR` feature. This previously broke selects and the paginator.
-=======
 * Dependencies tri.declarative and tri.struct are merged into iommi and are thus no longer required. You should remove them from your project and fix your imports to only import from iommi if you had imports from `tri_struct` or `tri_declarative`.
 
 * Fixes for how style definitions are merged. This fixes an issue where select2 wasn't used properly in table filters.
->>>>>>> 816abe25
 
 * Refurbished priority for settings on refinable objects. E.g style settings can now overwrite things declared by
   shortcuts.
