--- conflicted
+++ resolved
@@ -8,13 +8,11 @@
 
 * Fixed issue where endpoint dispatch parameter was left over in the pagination and sorting links
 
-<<<<<<< HEAD
 * Parts that are None should not be collected. This affected the admin where it printed "None" below the "Admin" link.
 
 * Added header for bulk edit form in tables
-=======
+
 * Fixed textarea readonly when field is not editable
->>>>>>> c6400ab4
 
 
 0.6.2 (2020-04-22)
