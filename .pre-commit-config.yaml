repos:
  - repo: https://github.com/pre-commit/pre-commit-hooks
    rev: v4.3.0
    hooks:
      - id: end-of-file-fixer
      - id: trailing-whitespace
      - id: no-commit-to-branch
        args: [ --branch, master ]

  - repo: https://github.com/psf/black
    rev: 22.8.0
    hooks:
      - id: black
<<<<<<< HEAD
        lenguage_version: python3.8
  - repo: https://github.com/pycqa/flake8
    rev: 3.8.4
=======
        language_version: python3.8
  - repo: https://github.com/pycqa/flake8.git
    rev: 3.9.2
>>>>>>> a952c964
    hooks:
      - id: flake8<|MERGE_RESOLUTION|>--- conflicted
+++ resolved
@@ -11,14 +11,8 @@
     rev: 22.8.0
     hooks:
       - id: black
-<<<<<<< HEAD
-        lenguage_version: python3.8
-  - repo: https://github.com/pycqa/flake8
-    rev: 3.8.4
-=======
         language_version: python3.8
   - repo: https://github.com/pycqa/flake8.git
     rev: 3.9.2
->>>>>>> a952c964
     hooks:
       - id: flake8